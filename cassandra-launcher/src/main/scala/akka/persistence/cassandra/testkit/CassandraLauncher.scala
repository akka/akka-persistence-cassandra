/*
 * Copyright (C) 2016-2017 Lightbend Inc. <http://www.lightbend.com>
 */

package akka.persistence.cassandra.testkit

import java.io._
import java.net.{InetSocketAddress, Socket, URI}
import java.nio.channels.ServerSocketChannel
import java.nio.file.Files
import java.util.concurrent.TimeUnit

import scala.annotation.varargs
import scala.collection.immutable
import scala.concurrent.duration._
import scala.util.control.NonFatal

/**
 * Starts Cassandra in current JVM. There can only be one Cassandra instance per JVM,
 * but keyspaces can be used for isolation.
 */
object CassandraLauncher {

  class CleanFailedException(message: String, cause: Throwable) extends RuntimeException(message, cause)

  private val ForcedShutdownTimeout = 20.seconds
  // Used in fork mode to wait for Cassandra to start listening
  private val AwaitListenTimeout = 45.seconds
  private val AwaitListenPoll = 100.millis

  /**
   * Default config for testing "test-embedded-cassandra.yaml"
   */
  val DefaultTestConfigResource: String = "test-embedded-cassandra.yaml"

  /**
   * Main method to start Cassandra, see [[#start]].
   * Note that `cassandra-all` jar must be in classpath.
   *
   * `port can be defined with `-DCassandraLauncher.port=4000`,
   *   default is the `randomPort`
   * `clean` can be defined with `-DCassandraLauncher.clean=true`,
   *   default is `false`
   * `directory` can be defined with `-DCassandraLauncher.directory=target/embedded-cassandra`,
   *   default is `target/embedded-cassandra`
   * `configResource` yaml configuration loaded from classpath,
   *   can be defined with `-DCassandraLauncher.configResource=test-embedded-cassandra.yaml`,
   *   default is defined in [[CassandraLauncher#DefaultTestConfigResource]],
   *   i.e. `test-embedded-cassandra.yaml`
   */
  def main(args: Array[String]): Unit = {
    val port: Int =
      if (args.length > 0) args(0).toInt
      else Integer.getInteger("CassandraLauncher.port", 0)
    val clean =
      if (args.length > 1) args(1).toBoolean
      else java.lang.Boolean.getBoolean("CassandraLauncher.clean")
    val dir =
      if (args.length > 2) new File(args(2))
      else new File(System.getProperty("CassandraLauncher.directory", "target/embedded-cassandra"))
    val configResource =
      if (args.length > 3) args(3)
      else System.getProperty("CassandraLauncher.configResource", DefaultTestConfigResource)
    start(dir, configResource, clean, port)
  }

  private var cassandraDaemon: Option[Closeable] = None

  /**
   * The random free port that will be used if `port=0` is
   * specified in the `start` method.
   */
  lazy val randomPort: Int = freePort()

  def freePort(): Int = {
    val serverSocket = ServerSocketChannel.open().socket()
    serverSocket.bind(new InetSocketAddress("127.0.0.1", 0))
    val port = serverSocket.getLocalPort
    serverSocket.close()
    port
  }

  /**
   * Use this to locate classpath elements from the current classpath to add
   * to the classpath of the launched Cassandra.
   *
   * This is particularly useful if you want a custom logging, you can use
   * this to ensure that the directory that your log file is in is on the
   * classpath of the forked Cassandra process, for example:
   *
   * ```
   * CassandraLauncher.start(
   *   cassandraDirectory,
   *   CassandraLauncher.DefaultTestConfigResource,
   *   clean = true,
   *   port = 0,
   *   CassandraLauncher.classpathForResources("logback.xml")
   * )
   * ```
   *
   * Files ending with `assembly.jar` are not included in the result because an
   * assembly jar will likely contain incompatible classes that shouldn't be on the
   * classpath of the Cassandra server, such as incompatible dependency of Guava.
   * Assembly jars are used when running multi-node testing.
   */
  @varargs
  def classpathForResources(resources: String*): immutable.Seq[String] =
    resources
      .map { resource =>
        this.getClass.getClassLoader.getResource(resource) match {
          case null => sys.error("Resource not found: " + resource)
          case fileUrl if fileUrl.getProtocol == "file" =>
            new File(URI.create(fileUrl.toString.stripSuffix(resource))).getCanonicalPath
          case jarUrl if jarUrl.getProtocol == "jar" =>
            new File(URI.create(jarUrl.getPath.takeWhile(_ != '!'))).getCanonicalPath
        }
      }
<<<<<<< HEAD
      .distinct
      .to[immutable.Seq]
=======
    }.distinct.toList.filterNot(_.endsWith("assembly.jar"))
  }
>>>>>>> abee6475

  /**
   * Start Cassandra
   *
   * @param cassandraDirectory the data directory to use
   * @param configResource yaml configuration loaded from classpath,
   *   default configuration for testing is defined in [[CassandraLauncher#DefaultTestConfigResource]]
   * @param clean if `true` all files in the data directory will be deleted
   *   before starting Cassandra
   * @param port the `native_transport_port` to use, if 0 a random
   *   free port is used, which can be retrieved (before starting)
   *   with [[CassandraLauncher.randomPort]].
   * @throws akka.persistence.cassandra.testkit.CassandraLauncher.CleanFailedException if `clean`
   *   is `true` and removal of the directory fails
   */
  def start(cassandraDirectory: File, configResource: String, clean: Boolean, port: Int): Unit =
    start(cassandraDirectory, configResource, clean, port, Nil)

  /**
   * Start Cassandra
   *
   * @param cassandraDirectory the data directory to use
   * @param configResource yaml configuration loaded from classpath,
   *   default configuration for testing is defined in [[CassandraLauncher#DefaultTestConfigResource]]
   * @param clean if `true` all files in the data directory will be deleted
   *   before starting Cassandra
   * @param port the `native_transport_port` to use, if 0 a random
   *   free port is used, which can be retrieved (before starting)
   *   with [[CassandraLauncher.randomPort]].
   * @param classpath Any additional jars/directories to add to the classpath. Use
   *                  [[CassandraLauncher#classpathForResources]] to assist in calculating this.
   * @throws akka.persistence.cassandra.testkit.CassandraLauncher.CleanFailedException if `clean`
   *   is `true` and removal of the directory fails
   */
  def start(cassandraDirectory: File,
            configResource: String,
            clean: Boolean,
            port: Int,
            classpath: immutable.Seq[String]): Unit =
    start(cassandraDirectory, configResource, clean, port, classpath, None)

  /**
   * Start Cassandra
   *
   * @param cassandraDirectory the data directory to use
   * @param configResource yaml configuration loaded from classpath,
   *   default configuration for testing is defined in [[CassandraLauncher#DefaultTestConfigResource]]
   * @param clean if `true` all files in the data directory will be deleted
   *   before starting Cassandra
   * @param port the `native_transport_port` to use, if 0 a random
   *   free port is used, which can be retrieved (before starting)
   *   with [[CassandraLauncher.randomPort]].
   * @param classpath Any additional jars/directories to add to the classpath. Use
   *                  [[CassandraLauncher#classpathForResources]] to assist in calculating this.
   * @param host the host to bind the embeded Cassandra to. If None, then 127.0.0.1 is used.
   * @throws akka.persistence.cassandra.testkit.CassandraLauncher.CleanFailedException if `clean`
   *   is `true` and removal of the directory fails
   */
  def start(cassandraDirectory: File,
            configResource: String,
            clean: Boolean,
            port: Int,
            classpath: immutable.Seq[String],
            host: Option[String]): Unit = this.synchronized {
    if (cassandraDaemon.isEmpty) {

      prepareCassandraDirectory(cassandraDirectory, clean)

      val realHost = host.getOrElse("127.0.0.1")
      val realPort = if (port == 0) randomPort else port
      val storagePort = freePort()
      println(s"Starting Cassandra on port $realPort")

      // http://wiki.apache.org/cassandra/StorageConfiguration
      val conf = readResource(configResource)
      val amendedConf = conf
        .replace("$PORT", realPort.toString)
        .replace("$STORAGE_PORT", storagePort.toString)
        .replace("$DIR", cassandraDirectory.getAbsolutePath)
        .replace("$HOST", realHost)
      val configFile = new File(cassandraDirectory, configResource)
      writeToFile(configFile, amendedConf)

      // Extract the cassandra bundle to the directory
      val cassandraBundleFile = new File(cassandraDirectory, "cassandra-bundle.jar")
      if (!cassandraBundleFile.exists()) {
        val is =
          this.getClass.getClassLoader.getResourceAsStream("akka/persistence/cassandra/launcher/cassandra-bundle.jar")
        try {
          Files.copy(is, cassandraBundleFile.toPath)
        } finally {
          if (is != null) is.close()
        }
      }

      startForked(configFile, cassandraBundleFile, classpath, realHost, realPort)
    }
  }

  private def prepareCassandraDirectory(cassandraDirectory: File, clean: Boolean): Unit = {
    if (clean) {
      try {
        deleteRecursive(cassandraDirectory)
      } catch {
        // deleteRecursive may throw AssertionError
        case e: AssertionError => throw new CleanFailedException(e.getMessage, e)
        case NonFatal(e) => throw new CleanFailedException(e.getMessage, e)
      }
    }

    if (!cassandraDirectory.exists)
      require(cassandraDirectory.mkdirs(), s"Couldn't create Cassandra directory [$cassandraDirectory]")
  }

  private def startForked(configFile: File,
                          cassandraBundle: File,
                          classpath: immutable.Seq[String],
                          host: String,
                          port: Int): Unit = {
    // Calculate classpath
    val / = File.separator
    val javaBin = s"${System.getProperty("java.home")}${/}bin${/}java"
    val className = "org.apache.cassandra.service.CassandraDaemon"
    val classpathArgument = (classpath :+ cassandraBundle.getAbsolutePath).mkString(File.pathSeparator)

    val builder = new ProcessBuilder(javaBin,
                                     "-cp",
                                     classpathArgument,
                                     "-Dcassandra.config=file:" + configFile.getAbsoluteFile,
                                     "-Dcassandra-foreground=true",
                                     className)
      .inheritIO()

    val process = builder.start()

    val shutdownHook = new Thread {
      override def run(): Unit =
        process.destroyForcibly()
    }
    Runtime.getRuntime.addShutdownHook(shutdownHook)

    // We wait for Cassandra to start listening before we return, since running in non fork mode will also not
    // return until Cassandra has started listening.
    waitForCassandraToListen(host, port)

    cassandraDaemon = Some(new Closeable {
      override def close(): Unit = {
        process.destroy()
        Runtime.getRuntime.removeShutdownHook(shutdownHook)
        if (process.waitFor(ForcedShutdownTimeout.toMillis, TimeUnit.MILLISECONDS)) {
          val exitStatus = process.exitValue()
          // Java processes killed with SIGTERM may exit with a status of 143
          if (exitStatus != 0 && exitStatus != 143) {
            sys.error(s"Cassandra exited with non zero status: ${process.exitValue()}")
          }
        } else {
          process.destroyForcibly()
          sys.error(s"Cassandra process did not stop within $ForcedShutdownTimeout, killing.")
        }
      }
    })
  }

  /**
   * Stops Cassandra. However, it will not be possible to start Cassandra
   * again in same JVM.
   */
  def stop(): Unit = this.synchronized {
    cassandraDaemon.foreach(_.close())
    cassandraDaemon = None
  }

  private def readResource(resource: String): String = {
    val sb = new StringBuilder
    val is = getClass.getResourceAsStream("/" + resource)
    require(is != null, s"resource [$resource] doesn't exist")
    val reader = new BufferedReader(new InputStreamReader(is))
    try {
      var line = reader.readLine()
      while (line != null) {
        sb.append(line).append('\n')
        line = reader.readLine()
      }
    } finally {
      reader.close()
    }
    sb.toString
  }

  private def writeToFile(file: File, content: String): Unit = {
    val writer = new BufferedWriter(new OutputStreamWriter(new FileOutputStream(file), "utf-8"))
    try {
      writer.write(content)
    } finally {
      writer.close()
    }
  }

  private def waitForCassandraToListen(host: String, port: Int) = {
    val deadline = AwaitListenTimeout.fromNow
    @annotation.tailrec
    def tryConnect(): Unit = {
      val retry = try {
        new Socket(host, port).close()
        false
      } catch {
        case ioe: IOException if deadline.hasTimeLeft() =>
          Thread.sleep(AwaitListenPoll.toMillis)
          true
        case ioe: IOException =>
          throw new RuntimeException(s"Cassandra did not start within $AwaitListenTimeout", ioe)
      }
      if (retry) tryConnect()
    }
    tryConnect()
  }

  private def deleteRecursive(file: File): Unit = {
    if (file.isDirectory) {
      file.listFiles().foreach(deleteRecursive)
    }
    file.delete()
  }

}<|MERGE_RESOLUTION|>--- conflicted
+++ resolved
@@ -5,7 +5,7 @@
 package akka.persistence.cassandra.testkit
 
 import java.io._
-import java.net.{InetSocketAddress, Socket, URI}
+import java.net.{ InetSocketAddress, Socket, URI }
 import java.nio.channels.ServerSocketChannel
 import java.nio.file.Files
 import java.util.concurrent.TimeUnit
@@ -104,24 +104,17 @@
    * Assembly jars are used when running multi-node testing.
    */
   @varargs
-  def classpathForResources(resources: String*): immutable.Seq[String] =
-    resources
-      .map { resource =>
-        this.getClass.getClassLoader.getResource(resource) match {
-          case null => sys.error("Resource not found: " + resource)
-          case fileUrl if fileUrl.getProtocol == "file" =>
-            new File(URI.create(fileUrl.toString.stripSuffix(resource))).getCanonicalPath
-          case jarUrl if jarUrl.getProtocol == "jar" =>
-            new File(URI.create(jarUrl.getPath.takeWhile(_ != '!'))).getCanonicalPath
-        }
-      }
-<<<<<<< HEAD
-      .distinct
-      .to[immutable.Seq]
-=======
+  def classpathForResources(resources: String*): immutable.Seq[String] = {
+    resources.map { resource =>
+      this.getClass.getClassLoader.getResource(resource) match {
+        case null => sys.error("Resource not found: " + resource)
+        case fileUrl if fileUrl.getProtocol == "file" =>
+          new File(URI.create(fileUrl.toString.stripSuffix(resource))).getCanonicalPath
+        case jarUrl if jarUrl.getProtocol == "jar" =>
+          new File(URI.create(jarUrl.getPath.takeWhile(_ != '!'))).getCanonicalPath
+      }
     }.distinct.toList.filterNot(_.endsWith("assembly.jar"))
   }
->>>>>>> abee6475
 
   /**
    * Start Cassandra
@@ -156,11 +149,7 @@
    * @throws akka.persistence.cassandra.testkit.CassandraLauncher.CleanFailedException if `clean`
    *   is `true` and removal of the directory fails
    */
-  def start(cassandraDirectory: File,
-            configResource: String,
-            clean: Boolean,
-            port: Int,
-            classpath: immutable.Seq[String]): Unit =
+  def start(cassandraDirectory: File, configResource: String, clean: Boolean, port: Int, classpath: immutable.Seq[String]): Unit =
     start(cassandraDirectory, configResource, clean, port, classpath, None)
 
   /**
@@ -180,12 +169,7 @@
    * @throws akka.persistence.cassandra.testkit.CassandraLauncher.CleanFailedException if `clean`
    *   is `true` and removal of the directory fails
    */
-  def start(cassandraDirectory: File,
-            configResource: String,
-            clean: Boolean,
-            port: Int,
-            classpath: immutable.Seq[String],
-            host: Option[String]): Unit = this.synchronized {
+  def start(cassandraDirectory: File, configResource: String, clean: Boolean, port: Int, classpath: immutable.Seq[String], host: Option[String]): Unit = this.synchronized {
     if (cassandraDaemon.isEmpty) {
 
       prepareCassandraDirectory(cassandraDirectory, clean)
@@ -208,8 +192,7 @@
       // Extract the cassandra bundle to the directory
       val cassandraBundleFile = new File(cassandraDirectory, "cassandra-bundle.jar")
       if (!cassandraBundleFile.exists()) {
-        val is =
-          this.getClass.getClassLoader.getResourceAsStream("akka/persistence/cassandra/launcher/cassandra-bundle.jar")
+        val is = this.getClass.getClassLoader.getResourceAsStream("akka/persistence/cassandra/launcher/cassandra-bundle.jar")
         try {
           Files.copy(is, cassandraBundleFile.toPath)
         } finally {
@@ -228,7 +211,7 @@
       } catch {
         // deleteRecursive may throw AssertionError
         case e: AssertionError => throw new CleanFailedException(e.getMessage, e)
-        case NonFatal(e) => throw new CleanFailedException(e.getMessage, e)
+        case NonFatal(e)       => throw new CleanFailedException(e.getMessage, e)
       }
     }
 
@@ -236,30 +219,23 @@
       require(cassandraDirectory.mkdirs(), s"Couldn't create Cassandra directory [$cassandraDirectory]")
   }
 
-  private def startForked(configFile: File,
-                          cassandraBundle: File,
-                          classpath: immutable.Seq[String],
-                          host: String,
-                          port: Int): Unit = {
+  private def startForked(configFile: File, cassandraBundle: File, classpath: immutable.Seq[String], host: String, port: Int): Unit = {
     // Calculate classpath
     val / = File.separator
     val javaBin = s"${System.getProperty("java.home")}${/}bin${/}java"
     val className = "org.apache.cassandra.service.CassandraDaemon"
     val classpathArgument = (classpath :+ cassandraBundle.getAbsolutePath).mkString(File.pathSeparator)
 
-    val builder = new ProcessBuilder(javaBin,
-                                     "-cp",
-                                     classpathArgument,
-                                     "-Dcassandra.config=file:" + configFile.getAbsoluteFile,
-                                     "-Dcassandra-foreground=true",
-                                     className)
+    val builder = new ProcessBuilder(javaBin, "-cp", classpathArgument,
+      "-Dcassandra.config=file:" + configFile.getAbsoluteFile, "-Dcassandra-foreground=true", className)
       .inheritIO()
 
     val process = builder.start()
 
     val shutdownHook = new Thread {
-      override def run(): Unit =
+      override def run(): Unit = {
         process.destroyForcibly()
+      }
     }
     Runtime.getRuntime.addShutdownHook(shutdownHook)
 
@@ -346,4 +322,4 @@
     file.delete()
   }
 
-}+}
