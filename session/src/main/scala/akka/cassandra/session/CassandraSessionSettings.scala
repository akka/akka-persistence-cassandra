--- conflicted
+++ resolved
@@ -19,10 +19,6 @@
 }
 
 class CassandraSessionSettings(val config: Config) {
-<<<<<<< HEAD
-  val fetchSize: Int = config.getInt("max-result-size")
-=======
->>>>>>> 052a0dc3
   val readConsistency: ConsistencyLevel =
     DefaultConsistencyLevel.valueOf(config.getString("read-consistency"))
   val writeConsistency: ConsistencyLevel =
