# Journal

### Features

- All operations required by the Akka Persistence @extref:[journal plugin API](akka:scala/persistence.html#journal-plugin-api) are fully supported.
- The plugin uses Cassandra in a pure log-oriented way i.e. data is only ever inserted but never updated (deletions are made on user request only).
- Writes of messages are batched to optimize throughput for `persistAsync`. See @extref:[batch writes](akka:scala/persistence.html#batch-writes) for details how to configure batch sizes. The plugin was tested to work properly under high load.
- Messages written by a single persistent actor are partitioned across the cluster to achieve scalability with data volume by adding nodes.
- @extref:[Persistence Query](akka:scala/persistence-query.html) support by `CassandraReadJournal`

### Schema 

The keyspace and tables needs to be created before using the plugin. Auto creation of the keyspace and tables
is included as a development convenience and should never be used in production. Cassandra does not handle
concurrent schema migrations well and if every Akka node tries to create the schema at the same time you'll
get column id mismatch errors in Cassandra.

The default keyspace used by the plugin is `akka`, it should be created with the
NetworkTopology replication strategy with a replication factor of at least 3:

```
CREATE KEYSPACE IF NOT EXISTS akka WITH replication = {'class': 'NetworkTopologyStrategy', '<your_dc_name>' : 3 }; 
```

For local testing, and the default if you enable `cassandra-plugin.journal.keyspace-autocreate` you can use the following:

@@snip [journal-schema](/target/journal-keyspace.txt) { #journal-keyspace } 

There are multiple tables required. These need to be created before starting your application.
For local testing you can enable `cassnadra-plugin.journal.table-autocreate`

@@snip [journal-tables](/target/journal-tables.txt) { #journal-tables } 

### Configuration

To activate the journal plugin, add the following line to your Akka `application.conf`:

    akka.persistence.journal.plugin = "cassandra-plugin.journal"

This will run the journal with its default settings. The default settings can be changed with the configuration properties defined in [reference.conf](https://github.com/akka/akka-persistence-cassandra/blob/master/core/src/main/resources/reference.conf):

All Cassandra driver settings are via its [standard profile mechanism](https://docs.datastax.com/en/developer/java-driver/4.4/manual/core/configuration/).

One important setting is to configure the database driver to retry the initial connection:

`datastax-java-driver.advanced.reconnect-on-init = true`

It is not enabled automatically as it is in the driver's reference.conf and is not overridable in a profile.

#### Consistency

By default the journal uses `QUORUM` for all reads and writes.
For setups with multiple datacentres this can set to `LOCAL_QUORUM` to
avoid cross DC latency.
Any other consistency level is highly discouraged.

```
datastax-java-driver.profiles {
  cassandra-plugin {
    basic.request.consistency = QUORUM
  }
}
```
#### Journal settings

@@snip [reference.conf](/core/src/main/resources/reference.conf) { #journal }

#### Cassandra driver overrides

@@snip [reference.conf](/core/src/main/resources/reference.conf) { #profile }

#### Shared settings for all parts of the plugin

The following settings are shared by the `journal`, `query`, and `snapshot` parts of the plugin and are under
`cassandra-plugin`: 

@@snip [reference.conf](/core/src/main/resources/reference.conf) { #shared }

Events by tag configuration is under `cassandra-plugin-events-by-tag` and shared
b `journal` and `query`.

@@snip [reference.conf](/core/src/main/resources/reference.conf) { #events-by-tag }


### Caveats

- Detailed tests under failure conditions are still missing.
- Range deletion performance (i.e. `deleteMessages` up to a specified sequence number) depends on the extend of previous deletions
    - linearly increases with the number of tombstones generated by previous permanent deletions and drops to a minimum after compaction
- For versions prior to 0.80 events by tag uses Cassandra Materialized Views which are a new feature that has yet to stabilise
  Use at your own risk, see [here](https://lists.apache.org/thread.html/d81a61da48e1b872d7599df4edfa8e244d34cbd591a18539f724796f@%3Cdev.cassandra.apache.org%3E) for a discussion on the Cassandra dev mailing list.
  Version 0.80 and on migrated away from Materialized Views and maintain a separate table for events by tag queries.


These issues are likely to be resolved in future versions of the plugin.

<<<<<<< HEAD
=======
### Schema 

The keyspace and tables must be created before using the plugin. Auto creation of the keyspace and tables
is included as a development convenience and should never be used in production. Cassandra does not handle
concurrent schema migrations well and if every Akka node tries to create the schema at the same time you'll
get column id mismatch errors in Cassandra.

The default keyspace used by the plugin is called `akka`, it should be created with the
NetworkTopology replication strategy with a replication factor of at least 3:

```
CREATE KEYSPACE IF NOT EXISTS akka WITH replication = {'class': 'NetworkTopologyStrategy', '<your_dc_name>' : 3 }; 
```

For local testing, and the default if you enable `cassandra-plugin.journal.keyspace-autocreate` you can use the following:

@@snip [journal-schema](/target/journal-keyspace.txt) { #journal-keyspace } 

There are multiple tables required. These need to be created before starting your application.
For local testing you can enable `cassnadra-plugin.journal.table-autocreate`

@@snip [journal-tables](/target/journal-tables.txt) { #journal-tables } 
>>>>>>> 6583a907
<|MERGE_RESOLUTION|>--- conflicted
+++ resolved
@@ -94,8 +94,6 @@
 
 These issues are likely to be resolved in future versions of the plugin.
 
-<<<<<<< HEAD
-=======
 ### Schema 
 
 The keyspace and tables must be created before using the plugin. Auto creation of the keyspace and tables
@@ -117,5 +115,4 @@
 There are multiple tables required. These need to be created before starting your application.
 For local testing you can enable `cassnadra-plugin.journal.table-autocreate`
 
-@@snip [journal-tables](/target/journal-tables.txt) { #journal-tables } 
->>>>>>> 6583a907
+@@snip [journal-tables](/target/journal-tables.txt) { #journal-tables } 