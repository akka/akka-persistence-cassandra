# Snapshots

### Features

- Implements the Akka Persistence @extref:[snapshot store plugin API](akka:scala/persistence.html#snapshot-store-plugin-api).

### Configuration

To activate the snapshot-store plugin, add the following line to your Akka `application.conf`:

    akka.persistence.snapshot-store.plugin = "cassandra-plugin.snapshot"

This will run the snapshot store with its default settings. The default settings can be changed with the configuration properties defined in [reference.conf](https://github.com/akka/akka-persistence-cassandra/blob/master/core/src/main/resources/reference.conf):

<<<<<<< HEAD
#### Keyspace and table definitions

The default keyspace used by the plugin is `akka_snapshot`. Auto creation of the keyspace and tables
=======
### Keyspace and table definitions

The default keyspace used by the plugin is called `akka_snapshot`. Auto creation of the keyspace and tables
>>>>>>> 6583a907
is included as a development convenience and should never be used in production. Cassandra does not handle
concurrent schema migrations well and if every Akka node tries to create the schema at the same time you'll
get column id mismatch errors in Cassandra. The keyspace should be created with the
NetworkTopology replication strategy with a replication factor of at least 3:

```
CREATE KEYSPACE IF NOT EXISTS akka_snapshot WITH replication = {'class': 'NetworkTopologyStrategy', '<your_dc_name>' : 3 }; 
```

For local testing, and the default if you enable `cassandra-plugin.snapshot.keyspace-autocreate` you can use the following:

@@snip [snapshot-keyspace](/target/snapshot-keyspace.txt) { #snapshot-keyspace } 

A single table is required. This needs to be created before starting your application.
For local testing you can enable `cassnadra-plugin.snapshot.table-autocreate`

<<<<<<< HEAD
@@snip [snapshot-tables](/target/snapshot-tables.txt) { #snapshot-tables} 


#### Snapshot settings

Under `cassandra-plugin.snapshot`:

@@snip [reference.conf](/core/src/main/resources/reference.conf) { #snapshot }

##### Cassandra driver overrides

@@snip [reference.conf](/core/src/main/resources/reference.conf) { #profile }

##### Shared settings for all parts of the plugin

The following settings are shared by the `journal`, `query`, and `snapshot` parts of the plugin and are under
`cassandra-plugin`: 

@@snip [reference.conf](/core/src/main/resources/reference.conf) { #shared }



=======
@@snip [snapshot-tables](/target/snapshot-tables.txt) { #snapshot-tables} 
>>>>>>> 6583a907
<|MERGE_RESOLUTION|>--- conflicted
+++ resolved
@@ -12,15 +12,10 @@
 
 This will run the snapshot store with its default settings. The default settings can be changed with the configuration properties defined in [reference.conf](https://github.com/akka/akka-persistence-cassandra/blob/master/core/src/main/resources/reference.conf):
 
-<<<<<<< HEAD
-#### Keyspace and table definitions
 
-The default keyspace used by the plugin is `akka_snapshot`. Auto creation of the keyspace and tables
-=======
 ### Keyspace and table definitions
 
 The default keyspace used by the plugin is called `akka_snapshot`. Auto creation of the keyspace and tables
->>>>>>> 6583a907
 is included as a development convenience and should never be used in production. Cassandra does not handle
 concurrent schema migrations well and if every Akka node tries to create the schema at the same time you'll
 get column id mismatch errors in Cassandra. The keyspace should be created with the
@@ -37,9 +32,7 @@
 A single table is required. This needs to be created before starting your application.
 For local testing you can enable `cassnadra-plugin.snapshot.table-autocreate`
 
-<<<<<<< HEAD
 @@snip [snapshot-tables](/target/snapshot-tables.txt) { #snapshot-tables} 
-
 
 #### Snapshot settings
 
@@ -60,6 +53,3 @@
 
 
 
-=======
-@@snip [snapshot-tables](/target/snapshot-tables.txt) { #snapshot-tables} 
->>>>>>> 6583a907
