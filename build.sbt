--- conflicted
+++ resolved
@@ -1,17 +1,12 @@
-<<<<<<< HEAD
 import com.typesafe.sbt.packager.docker._
 
-ThisBuild / resolvers += "Akka Snapshots".at("https://repo.akka.io/snapshots/")
-// TODO Remove this when depending on released versions of Alpakka
-ThisBuild / resolvers += Resolver.bintrayRepo("akka", "snapshots")
-// make version compatible with docker
-ThisBuild / dynverSeparator := "-"
-=======
 ThisBuild / resolvers ++= {
   if (System.getProperty("override.akka.version") != null) Seq("Akka Snapshots".at("https://repo.akka.io/snapshots/"))
   else Seq.empty
 }
->>>>>>> 6abb3184
+
+// make version compatible with docker for publishing example project
+ThisBuild / dynverSeparator := "-"
 
 lazy val root = (project in file("."))
   .enablePlugins(Common, ScalaUnidocPlugin)
