import sbt.Keys._
import sbtassembly.AssemblyPlugin.autoImport._

val AkkaVersion = "2.5.19"

val akkaPersistenceCassandraDependencies = Seq(
  "com.datastax.cassandra" % "cassandra-driver-core" % "3.6.0",
  // Specifying guava dependency because older transitive dependency has security vulnerability
  "com.google.guava" % "guava" % "27.0.1-jre",
  // Specifying jnr-posix version for licensing reasons: cassandra-driver-core
  // depends on version 3.0.44, but for this version the LICENSE.txt and the
  // pom.xml have conflicting licensing information. 3.0.45 fixes this and
  // makes it clear this library is available under (among others) the EPL
  "com.github.jnr" % "jnr-posix" % "3.0.45",
  "com.typesafe.akka" %% "akka-persistence" % AkkaVersion,
  "com.typesafe.akka" %% "akka-cluster-tools" % AkkaVersion,
  "com.typesafe.akka" %% "akka-persistence-query" % AkkaVersion,
  "com.typesafe.akka" %% "akka-persistence-tck" % AkkaVersion % Test,
  "com.typesafe.akka" %% "akka-stream-testkit" % AkkaVersion % Test,
  "com.typesafe.akka" %% "akka-multi-node-testkit" % AkkaVersion % Test,
  "com.typesafe.akka" %% "akka-cluster-sharding" % AkkaVersion % Test,
  "ch.qos.logback" % "logback-classic" % "1.2.3" % Test,
  "org.scalatest" %% "scalatest" % "3.0.5" % Test,
  "org.pegdown" % "pegdown" % "1.6.0" % Test,
  "org.osgi" % "org.osgi.core" % "5.0.0" % Provided)

def common: Seq[Setting[_]] = Seq(
  organization := "com.typesafe.akka",
  organizationName := "Lightbend Inc.",
  startYear := Some(2016),
  licenses := Seq(("Apache-2.0", url("https://www.apache.org/licenses/LICENSE-2.0"))),
  crossScalaVersions := Seq("2.11.12", "2.13.0-M5", "2.12.8"),
  scalaVersion := crossScalaVersions.value.last,
  crossVersion := CrossVersion.binary,
  scalacOptions ++= Seq(
<<<<<<< HEAD
    "-encoding",
    "UTF-8",
    "-feature",
    "-unchecked",
    "-deprecation",
    "-Xlint",
    "-Ywarn-dead-code",
    "-Xfuture",
    "-Xfatal-warnings"
  ),
  Compile / console / scalacOptions --= Seq("-deprecation", "-Xfatal-warnings", "-Xlint", "-Ywarn-unused:imports"),
  Compile / doc / scalacOptions --= Seq("-Xfatal-warnings"),
  headerLicense := Some(
    HeaderLicense.Custom(
      """Copyright (C) 2016-2017 Lightbend Inc. <https://www.lightbend.com>"""
    )),
=======
      "-encoding",
      "UTF-8",
      "-feature",
      "-unchecked",
      "-deprecation",
      "-Xlint",
      "-Ywarn-dead-code",
      "-Xfuture"),
  headerLicense := Some(HeaderLicense.Custom("""Copyright (C) 2016-2017 Lightbend Inc. <https://www.lightbend.com>""")),
>>>>>>> 05438470
  scalafmtOnCompile := true,
  releaseCrossBuild := true,
  logBuffered in Test := System.getProperty("akka.logBufferedTests", "false").toBoolean,
  // show full stack traces and test case durations
  testOptions in Test += Tests.Argument("-oDF"),
  // -v Log "test run started" / "test started" / "test run finished" events on log level "info" instead of "debug".
  // -a Show stack traces and exception class name for AssertionErrors.
  testOptions += Tests.Argument(TestFrameworks.JUnit, "-v", "-a"),
  // disable parallel tests
  parallelExecution in Test := false
)



lazy val root = (project in file("."))
  .aggregate(core, cassandraLauncher)
  .settings(common: _*)
  .settings(
    name := "akka-persistence-cassandra-root",
    publishArtifact := false,
    publishTo := Some(Resolver.file("Unused transient repository", file("target/unusedrepo"))),
    publish := {},
    PgpKeys.publishSigned := {})

lazy val core = (project in file("core"))
  .enablePlugins(AutomateHeaderPlugin, SbtOsgi, MultiJvmPlugin)
  .dependsOn(cassandraLauncher % Test)
  .settings(common: _*)
  .settings(osgiSettings: _*)
  .settings({
    val silencerVersion = "1.3.1"
    Seq(
      libraryDependencies ++= Seq(
        compilerPlugin("com.github.ghik" %% "silencer-plugin" % silencerVersion),
        "com.github.ghik" %% "silencer-lib" % silencerVersion % Provided),
      // Hack because 'provided' dependencies by default are not picked up by the multi-jvm plugin:
      managedClasspath in MultiJvm ++= (managedClasspath in Compile).value.filter(_.data.name.contains("silencer-lib"))
      )
  })
  .settings(
    name := "akka-persistence-cassandra",
    libraryDependencies ++= akkaPersistenceCassandraDependencies,
    OsgiKeys.exportPackage := Seq("akka.persistence.cassandra.*"),
    OsgiKeys.importPackage := Seq(akkaImport(), optionalImport("org.apache.cassandra.*"), "*"),
    OsgiKeys.privatePackage := Nil,
    testOptions in Test ++= Seq(
        Tests.Argument(TestFrameworks.ScalaTest, "-o"),
        Tests.Argument(TestFrameworks.ScalaTest, "-h", "target/test-reports")))
  .configs(MultiJvm)

lazy val cassandraLauncher = (project in file("cassandra-launcher"))
  .settings(common: _*)
  .settings(
    name := "akka-persistence-cassandra-launcher",
    managedResourceDirectories in Compile += (target in cassandraBundle).value / "bundle",
    managedResources in Compile += (assembly in cassandraBundle).value)

// This project doesn't get published directly, rather the assembled artifact is included as part of cassandraLaunchers
// resources
lazy val cassandraBundle = (project in file("cassandra-bundle"))
  .enablePlugins(AutomateHeaderPlugin)
  .settings(common: _*)
  .settings(
    name := "akka-persistence-cassandra-bundle",
    crossPaths := false,
    autoScalaLibrary := false,
    libraryDependencies += ("org.apache.cassandra" % "cassandra-all" % "3.11.3")
        .exclude("commons-logging", "commons-logging"),
    target in assembly := target.value / "bundle" / "akka" / "persistence" / "cassandra" / "launcher",
    assemblyJarName in assembly := "cassandra-bundle.jar")

def akkaImport(packageName: String = "akka.*") =
  versionedImport(packageName, "2.4", "2.5")
def configImport(packageName: String = "com.typesafe.config.*") =
  versionedImport(packageName, "1.3.0", "1.4.0")
def versionedImport(packageName: String, lower: String, upper: String) =
  s"""$packageName;version="[$lower,$upper)""""
def optionalImport(packageName: String) = s"$packageName;resolution:=optional"<|MERGE_RESOLUTION|>--- conflicted
+++ resolved
@@ -33,7 +33,6 @@
   scalaVersion := crossScalaVersions.value.last,
   crossVersion := CrossVersion.binary,
   scalacOptions ++= Seq(
-<<<<<<< HEAD
     "-encoding",
     "UTF-8",
     "-feature",
@@ -50,17 +49,6 @@
     HeaderLicense.Custom(
       """Copyright (C) 2016-2017 Lightbend Inc. <https://www.lightbend.com>"""
     )),
-=======
-      "-encoding",
-      "UTF-8",
-      "-feature",
-      "-unchecked",
-      "-deprecation",
-      "-Xlint",
-      "-Ywarn-dead-code",
-      "-Xfuture"),
-  headerLicense := Some(HeaderLicense.Custom("""Copyright (C) 2016-2017 Lightbend Inc. <https://www.lightbend.com>""")),
->>>>>>> 05438470
   scalafmtOnCompile := true,
   releaseCrossBuild := true,
   logBuffered in Test := System.getProperty("akka.logBufferedTests", "false").toBoolean,
