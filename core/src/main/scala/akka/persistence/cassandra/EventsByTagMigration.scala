/*
 * Copyright (C) 2016-2017 Lightbend Inc. <http://www.lightbend.com>
 */

package akka.persistence.cassandra

import scala.concurrent.ExecutionContext

import akka.actor.ActorSystem
import akka.pattern.ask
import akka.event.Logging
import akka.persistence.PersistentRepr
import akka.persistence.cassandra.journal.CassandraJournal._
import akka.persistence.cassandra.journal.TagWriter.TagProgress
import akka.persistence.cassandra.journal.TagWriters.{AllFlushed, FlushAllTagWriters, TagWritersSession}
import akka.persistence.cassandra.journal._
import akka.persistence.cassandra.query.EventsByPersistenceIdStage.RawEvent
import akka.persistence.cassandra.query.EventsByPersistenceIdStage.Extractors.Extractor
import akka.persistence.cassandra.query.scaladsl.CassandraReadJournal
import akka.persistence.cassandra.session.scaladsl.CassandraSession
import akka.persistence.query.PersistenceQuery
import akka.serialization.SerializationExtension
import akka.stream.{ActorMaterializer, OverflowStrategy}
import akka.stream.scaladsl.{Sink, Source}
import akka.util.Timeout
import akka.{Done, NotUsed}
import com.datastax.driver.core.Row
import com.datastax.driver.core.utils.Bytes
import scala.concurrent.Future
import scala.concurrent.duration._

object EventsByTagMigration {
  def apply(system: ActorSystem): EventsByTagMigration = new EventsByTagMigration(system)

  // Extracts a Cassandra Row, assuming the pre 0.80 schema into a [[RawEvent]]
  def rawPayloadOldTagSchemaExtractor(bucketSize: BucketSize,
                                      ed: EventDeserializer,
                                      system: ActorSystem): Extractor[RawEvent] =
    new Extractor[RawEvent](ed, SerializationExtension(system)) {
      override def extract(row: Row, async: Boolean)(implicit ec: ExecutionContext): Future[RawEvent] = {
        // Get the tags from the old location i.e. tag1, tag2, tag3
        val tags: Set[String] =
          if (ed.hasOldTagsColumns(row)) {
            (1 to 3).foldLeft(Set.empty[String]) {
              case (acc, i) =>
                val tag = row.getString(s"tag$i")
                if (tag != null) acc + tag
                else acc
            }
          } else Set.empty

        val timeUuid = row.getUUID("timestamp")
        val sequenceNr = row.getLong("sequence_nr")
        val meta = if (ed.hasMetaColumns(row)) {
          val m = row.getBytes("meta")
          Option(m).map(SerializedMeta(_, row.getString("meta_ser_manifest"), row.getInt("meta_ser_id")))
        } else {
          None
        }

        row.getBytes("message") match {
          case null =>
            Future.successful(
              RawEvent(
                sequenceNr,
                Serialized(
                  row.getString("persistence_id"),
                  row.getLong("sequence_nr"),
                  row.getBytes("event"),
                  tags,
                  row.getString("event_manifest"),
                  row.getString("ser_manifest"),
                  row.getInt("ser_id"),
                  row.getString("writer_uuid"),
                  meta,
                  timeUuid,
                  timeBucket = TimeBucket(timeUuid, bucketSize)
                )
              )
            )
          case bytes =>
            // This is an event from version 0.7 that used to serialise the PersistentRepr in the
            // message column rather than the event column
            val pr = serialization.deserialize(Bytes.getArray(bytes), classOf[PersistentRepr]).get
            serializeEvent(pr, tags, timeUuid, bucketSize, serialization, system).map { serEvent =>
              RawEvent(sequenceNr, serEvent)
            }
        }
      }
    }

}

class EventsByTagMigration(system: ActorSystem)
    extends CassandraStatements
    with TaggedPreparedStatements
    with CassandraTagRecovery {

  private[akka] val log = Logging.getLogger(system, getClass)
  private val queries = PersistenceQuery(system).readJournalFor[CassandraReadJournal](CassandraReadJournal.Identifier)
  private implicit val materialiser = ActorMaterializer()(system)

  implicit val ec = system.dispatchers.lookup(system.settings.config.getString("cassandra-journal.plugin-dispatcher"))
  override def config: CassandraJournalConfig =
    new CassandraJournalConfig(system, system.settings.config.getConfig("cassandra-journal"))
  val session: CassandraSession = new CassandraSession(system,
                                                       config.sessionProvider,
                                                       config.sessionSettings,
                                                       ec,
                                                       log,
                                                       "EventsByTagMigration",
                                                       init = _ => Future.successful(Done))

  def createTables(): Future[Done] = {
    log.info("Creating keyspace and tables")
    for {
      _ <- session.executeWrite(createKeyspace)
      _ <- session.executeWrite(createTagsTable)
      _ <- session.executeWrite(createTagsProgressTable)
      _ <- session.executeWrite(createTagScanningTable)
    } yield Done
  }

  def addTagsColumn(): Future[Done] =
    for {
      _ <- session.executeWrite(s"ALTER TABLE ${tableName} ADD tags set<text>")
    } yield Done

  // TODO might be nice to return a summary of what was done rather than just Done

  /**
   * Migrates the given persistenceIds from the `messages` table to the
   * new `tags_view` table. `tag_view` table must exist before calling this
   * and can be created manually or via [createTagsTable]
   *
   * This is useful if there there is a more efficient way of getting all the
   * persistenceIds than [CassandraReadJournal.currentPersistenceIds] which does
   * a distinct query on the `messages` table.
   *
   * This can also be used to do partial migrations e.g. test a persistenceId in
   * production before migrating everything.
   *
   * It is recommended you use this if the `messages` table is large.
   *
   * @param pids PersistenceIds to migrate
   * @return A Future that completes when the migration is complete
   */
  def migratePidsToTagViews(pids: Seq[PersistenceId], periodicFlush: Int = 1000): Future[Done] =
    migrateToTagViewsInternal(Source.fromIterator(() => pids.iterator), periodicFlush)

  /**
   * Migrates the entire `messages` table to the the new `tag_views` table.
   *
   * Uses [CassandraReadJournal.currentPersistenceIds] to find all persistenceIds.
   * Note that this is a very inefficient cassandra query so might timeout. If so
   * the version of this method can be used where the persistenceIds are provided.
   *
   * Persistence ids can be excluded (e.g. useful if you know certain persistenceIds
   * don't use tags
   *
   * @return A Future that completes when the migration is complete.
   */
  def migrateToTagViews(periodicFlush: Int = 1000, filter: String => Boolean = _ => true): Future[Done] =
    migrateToTagViewsInternal(queries.currentPersistenceIds().filter(filter), periodicFlush)

  private def migrateToTagViewsInternal(src: Source[PersistenceId, NotUsed], periodicFlush: Int): Future[Done] = {
    log.info("Beginning migration of data to tag_views table")
    val tagWriterSession = TagWritersSession(
      () => preparedWriteToTagViewWithoutMeta,
      () => preparedWriteToTagViewWithMeta,
      session.executeWrite,
      session.selectResultSet,
<<<<<<< HEAD
      preparedWriteToTagProgress,
      preparedWriteTagScanning
    )
=======
      () => preparedWriteToTagProgress,
      () => preparedWriteTagScanning)
>>>>>>> abee6475
    val tagWriters = system.actorOf(TagWriters.props(config.tagWriterSettings, tagWriterSession))

    val eventDeserializer: CassandraJournal.EventDeserializer = new CassandraJournal.EventDeserializer(system)

    // A bit arbitrary, but we could be waiting on many Cassandra writes during the flush
    implicit val timeout = Timeout(30.seconds)
    val allPids = src
      .map { pids =>
        log.info("Migrating the following persistence ids {}", pids)
        pids
      }
      .flatMapConcat(pid => {
        val prereqs: Future[(Map[Tag, TagProgress], SequenceNr)] = {
          val startingSeqFut = tagScanningStartingSequenceNr(pid)
          for {
            tp <- lookupTagProgress(pid)
            _ <- persistenceIdStarting(pid, tp, tagWriters, system.deadLetters)
            startingSeq <- startingSeqFut
          } yield (tp, startingSeq)
        }

        // would be nice to group these up into a TagWrites message but also
        // nice that this reuses the recovery code :-/
        Source.fromFutureSource {
          prereqs.map {
            case (tp, startingSeq) => {
              log.info("Starting migration for pid: {} based on progress: {} starting at sequence nr: {}",
                       pid,
                       tp,
                       startingSeq)
              queries
                .eventsByPersistenceId[RawEvent](
                  pid,
                  startingSeq,
                  Long.MaxValue,
                  Long.MaxValue,
                  config.replayMaxResultSize,
                  None,
                  s"migrateToTag-$pid",
                  extractor =
                    EventsByTagMigration.rawPayloadOldTagSchemaExtractor(config.bucketSize, eventDeserializer, system)
                )
                .map(sendMissingTagWriteRaw(tp, tagWriters))
                .buffer(periodicFlush, OverflowStrategy.backpressure)
                .mapAsync(1)(_ => (tagWriters ? FlushAllTagWriters).mapTo[AllFlushed.type])
            }
          }
        }
      })

    for {
      _ <- allPids.runWith(Sink.ignore)
      _ <- (tagWriters ? FlushAllTagWriters).mapTo[AllFlushed.type]
    } yield Done
  }

}<|MERGE_RESOLUTION|>--- conflicted
+++ resolved
@@ -12,7 +12,7 @@
 import akka.persistence.PersistentRepr
 import akka.persistence.cassandra.journal.CassandraJournal._
 import akka.persistence.cassandra.journal.TagWriter.TagProgress
-import akka.persistence.cassandra.journal.TagWriters.{AllFlushed, FlushAllTagWriters, TagWritersSession}
+import akka.persistence.cassandra.journal.TagWriters.{ AllFlushed, FlushAllTagWriters, TagWritersSession }
 import akka.persistence.cassandra.journal._
 import akka.persistence.cassandra.query.EventsByPersistenceIdStage.RawEvent
 import akka.persistence.cassandra.query.EventsByPersistenceIdStage.Extractors.Extractor
@@ -20,10 +20,10 @@
 import akka.persistence.cassandra.session.scaladsl.CassandraSession
 import akka.persistence.query.PersistenceQuery
 import akka.serialization.SerializationExtension
-import akka.stream.{ActorMaterializer, OverflowStrategy}
-import akka.stream.scaladsl.{Sink, Source}
+import akka.stream.{ ActorMaterializer, OverflowStrategy }
+import akka.stream.scaladsl.{ Sink, Source }
 import akka.util.Timeout
-import akka.{Done, NotUsed}
+import akka.{ Done, NotUsed }
 import com.datastax.driver.core.Row
 import com.datastax.driver.core.utils.Bytes
 import scala.concurrent.Future
@@ -33,9 +33,7 @@
   def apply(system: ActorSystem): EventsByTagMigration = new EventsByTagMigration(system)
 
   // Extracts a Cassandra Row, assuming the pre 0.80 schema into a [[RawEvent]]
-  def rawPayloadOldTagSchemaExtractor(bucketSize: BucketSize,
-                                      ed: EventDeserializer,
-                                      system: ActorSystem): Extractor[RawEvent] =
+  def rawPayloadOldTagSchemaExtractor(bucketSize: BucketSize, ed: EventDeserializer, system: ActorSystem): Extractor[RawEvent] =
     new Extractor[RawEvent](ed, SerializationExtension(system)) {
       override def extract(row: Row, async: Boolean)(implicit ec: ExecutionContext): Future[RawEvent] = {
         // Get the tags from the old location i.e. tag1, tag2, tag3
@@ -60,24 +58,20 @@
 
         row.getBytes("message") match {
           case null =>
-            Future.successful(
-              RawEvent(
-                sequenceNr,
-                Serialized(
-                  row.getString("persistence_id"),
-                  row.getLong("sequence_nr"),
-                  row.getBytes("event"),
-                  tags,
-                  row.getString("event_manifest"),
-                  row.getString("ser_manifest"),
-                  row.getInt("ser_id"),
-                  row.getString("writer_uuid"),
-                  meta,
-                  timeUuid,
-                  timeBucket = TimeBucket(timeUuid, bucketSize)
-                )
-              )
-            )
+            Future.successful(RawEvent(
+              sequenceNr,
+              Serialized(
+                row.getString("persistence_id"),
+                row.getLong("sequence_nr"),
+                row.getBytes("event"),
+                tags,
+                row.getString("event_manifest"),
+                row.getString("ser_manifest"),
+                row.getInt("ser_id"),
+                row.getString("writer_uuid"),
+                meta,
+                timeUuid,
+                timeBucket = TimeBucket(timeUuid, bucketSize))))
           case bytes =>
             // This is an event from version 0.7 that used to serialise the PersistentRepr in the
             // message column rather than the event column
@@ -92,24 +86,24 @@
 }
 
 class EventsByTagMigration(system: ActorSystem)
-    extends CassandraStatements
-    with TaggedPreparedStatements
-    with CassandraTagRecovery {
+  extends CassandraStatements
+  with TaggedPreparedStatements
+  with CassandraTagRecovery {
 
   private[akka] val log = Logging.getLogger(system, getClass)
   private val queries = PersistenceQuery(system).readJournalFor[CassandraReadJournal](CassandraReadJournal.Identifier)
   private implicit val materialiser = ActorMaterializer()(system)
 
   implicit val ec = system.dispatchers.lookup(system.settings.config.getString("cassandra-journal.plugin-dispatcher"))
-  override def config: CassandraJournalConfig =
-    new CassandraJournalConfig(system, system.settings.config.getConfig("cassandra-journal"))
-  val session: CassandraSession = new CassandraSession(system,
-                                                       config.sessionProvider,
-                                                       config.sessionSettings,
-                                                       ec,
-                                                       log,
-                                                       "EventsByTagMigration",
-                                                       init = _ => Future.successful(Done))
+  override def config: CassandraJournalConfig = new CassandraJournalConfig(system, system.settings.config.getConfig("cassandra-journal"))
+  val session: CassandraSession = new CassandraSession(
+    system,
+    config.sessionProvider,
+    config.sessionSettings,
+    ec,
+    log,
+    "EventsByTagMigration",
+    init = _ => Future.successful(Done))
 
   def createTables(): Future[Done] = {
     log.info("Creating keyspace and tables")
@@ -121,10 +115,11 @@
     } yield Done
   }
 
-  def addTagsColumn(): Future[Done] =
+  def addTagsColumn(): Future[Done] = {
     for {
       _ <- session.executeWrite(s"ALTER TABLE ${tableName} ADD tags set<text>")
     } yield Done
+  }
 
   // TODO might be nice to return a summary of what was done rather than just Done
 
@@ -145,8 +140,9 @@
    * @param pids PersistenceIds to migrate
    * @return A Future that completes when the migration is complete
    */
-  def migratePidsToTagViews(pids: Seq[PersistenceId], periodicFlush: Int = 1000): Future[Done] =
+  def migratePidsToTagViews(pids: Seq[PersistenceId], periodicFlush: Int = 1000): Future[Done] = {
     migrateToTagViewsInternal(Source.fromIterator(() => pids.iterator), periodicFlush)
+  }
 
   /**
    * Migrates the entire `messages` table to the the new `tag_views` table.
@@ -160,8 +156,11 @@
    *
    * @return A Future that completes when the migration is complete.
    */
-  def migrateToTagViews(periodicFlush: Int = 1000, filter: String => Boolean = _ => true): Future[Done] =
-    migrateToTagViewsInternal(queries.currentPersistenceIds().filter(filter), periodicFlush)
+  def migrateToTagViews(periodicFlush: Int = 1000, filter: String => Boolean = _ => true): Future[Done] = {
+    migrateToTagViewsInternal(
+      queries.currentPersistenceIds().filter(filter),
+      periodicFlush)
+  }
 
   private def migrateToTagViewsInternal(src: Source[PersistenceId, NotUsed], periodicFlush: Int): Future[Done] = {
     log.info("Beginning migration of data to tag_views table")
@@ -170,14 +169,8 @@
       () => preparedWriteToTagViewWithMeta,
       session.executeWrite,
       session.selectResultSet,
-<<<<<<< HEAD
-      preparedWriteToTagProgress,
-      preparedWriteTagScanning
-    )
-=======
       () => preparedWriteToTagProgress,
       () => preparedWriteTagScanning)
->>>>>>> abee6475
     val tagWriters = system.actorOf(TagWriters.props(config.tagWriterSettings, tagWriterSession))
 
     val eventDeserializer: CassandraJournal.EventDeserializer = new CassandraJournal.EventDeserializer(system)
@@ -188,8 +181,7 @@
       .map { pids =>
         log.info("Migrating the following persistence ids {}", pids)
         pids
-      }
-      .flatMapConcat(pid => {
+      }.flatMapConcat(pid => {
         val prereqs: Future[(Map[Tag, TagProgress], SequenceNr)] = {
           val startingSeqFut = tagScanningStartingSequenceNr(pid)
           for {
@@ -204,23 +196,16 @@
         Source.fromFutureSource {
           prereqs.map {
             case (tp, startingSeq) => {
-              log.info("Starting migration for pid: {} based on progress: {} starting at sequence nr: {}",
-                       pid,
-                       tp,
-                       startingSeq)
-              queries
-                .eventsByPersistenceId[RawEvent](
-                  pid,
-                  startingSeq,
-                  Long.MaxValue,
-                  Long.MaxValue,
-                  config.replayMaxResultSize,
-                  None,
-                  s"migrateToTag-$pid",
-                  extractor =
-                    EventsByTagMigration.rawPayloadOldTagSchemaExtractor(config.bucketSize, eventDeserializer, system)
-                )
-                .map(sendMissingTagWriteRaw(tp, tagWriters))
+              log.info("Starting migration for pid: {} based on progress: {} starting at sequence nr: {}", pid, tp, startingSeq)
+              queries.eventsByPersistenceId[RawEvent](
+                pid,
+                startingSeq,
+                Long.MaxValue,
+                Long.MaxValue,
+                config.replayMaxResultSize,
+                None,
+                s"migrateToTag-$pid",
+                extractor = EventsByTagMigration.rawPayloadOldTagSchemaExtractor(config.bucketSize, eventDeserializer, system)).map(sendMissingTagWriteRaw(tp, tagWriters))
                 .buffer(periodicFlush, OverflowStrategy.backpressure)
                 .mapAsync(1)(_ => (tagWriters ? FlushAllTagWriters).mapTo[AllFlushed.type])
             }
