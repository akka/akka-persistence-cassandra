/*
 * Copyright (C) 2016-2017 Lightbend Inc. <https://www.lightbend.com>
 */

package akka.persistence.cassandra

import scala.concurrent.ExecutionContext

import akka.actor.ActorSystem
import akka.pattern.ask
import akka.event.Logging
import akka.persistence.PersistentRepr
import akka.persistence.cassandra.journal.CassandraJournal._
import akka.persistence.cassandra.journal.TagWriter.TagProgress
import akka.persistence.cassandra.journal.TagWriters.{ AllFlushed, FlushAllTagWriters, TagWritersSession }
import akka.persistence.cassandra.journal._
import akka.persistence.cassandra.query.EventsByPersistenceIdStage.RawEvent
import akka.persistence.cassandra.query.EventsByPersistenceIdStage.Extractors.Extractor
import akka.persistence.cassandra.query.scaladsl.CassandraReadJournal
import akka.cassandra.session.scaladsl.CassandraSession
import akka.persistence.query.PersistenceQuery
import akka.serialization.SerializationExtension
import akka.stream.{ ActorMaterializer, OverflowStrategy }
import akka.stream.scaladsl.{ Sink, Source }
import akka.util.Timeout
import akka.{ Done, NotUsed }
import com.datastax.oss.driver.api.core.cql.Row
import com.datastax.oss.protocol.internal.util.Bytes
import scala.concurrent.Future
import scala.concurrent.duration._

object EventsByTagMigration {
  def apply(system: ActorSystem): EventsByTagMigration =
    new EventsByTagMigration(system)

  // Extracts a Cassandra Row, assuming the pre 0.80 schema into a [[RawEvent]]
  def rawPayloadOldTagSchemaExtractor(
      bucketSize: BucketSize,
      ed: EventDeserializer,
      system: ActorSystem): Extractor[RawEvent] =
    new Extractor[RawEvent](ed, SerializationExtension(system)) {
      override def extract(row: Row, async: Boolean)(implicit ec: ExecutionContext): Future[RawEvent] = {
        // Get the tags from the old location i.e. tag1, tag2, tag3
        val tags: Set[String] =
          if (ed.hasOldTagsColumns(row)) {
            (1 to 3).foldLeft(Set.empty[String]) {
              case (acc, i) =>
                val tag = row.getString(s"tag$i")
                if (tag != null) {
                  acc + tag
                } else acc
            }
          } else {
            Set.empty
          }

        val timeUuid = row.getUuid("timestamp")
        val sequenceNr = row.getLong("sequence_nr")
        val meta = if (ed.hasMetaColumns(row)) {
          val m = row.getByteBuffer("meta")
          Option(m).map(SerializedMeta(_, row.getString("meta_ser_manifest"), row.getInt("meta_ser_id")))
        } else {
          None
        }

        row.getByteBuffer("message") match {
          case null =>
            Future.successful(
              RawEvent(
                sequenceNr,
                Serialized(
                  row.getString("persistence_id"),
                  row.getLong("sequence_nr"),
                  row.getByteBuffer("event"),
                  tags,
                  row.getString("event_manifest"),
                  row.getString("ser_manifest"),
                  row.getInt("ser_id"),
                  row.getString("writer_uuid"),
                  meta,
                  timeUuid,
                  timeBucket = TimeBucket(timeUuid, bucketSize))))
          case bytes =>
            // This is an event from version 0.7 that used to serialise the PersistentRepr in the
            // message column rather than the event column
            val pr = serialization.deserialize(Bytes.getArray(bytes), classOf[PersistentRepr]).get
            serializeEvent(pr, tags, timeUuid, bucketSize, serialization, system).map { serEvent =>
              RawEvent(sequenceNr, serEvent)
            }
        }
      }
    }

}

/**
 *
 * @param pluginConfigPath The config namespace where the plugin is configured, default is `akka.persistence.cassandra`
 */
class EventsByTagMigration(system: ActorSystem, pluginConfigPath: String = "akka.persistence.cassandra") {
  private[akka] val log = Logging.getLogger(system, getClass)
  private lazy val queries = PersistenceQuery(system).readJournalFor[CassandraReadJournal](pluginConfigPath + ".query")
  private implicit val materialiser = ActorMaterializer()(system)

  implicit val ec =
    system.dispatchers.lookup(system.settings.config.getString(s"$pluginConfigPath.journal.plugin-dispatcher"))
  private val settings: PluginSettings =
    new PluginSettings(system, system.settings.config.getConfig(pluginConfigPath))
  private val journalStatements = new CassandraJournalStatements(settings)
  private val taggedPreparedStatements = new TaggedPreparedStatements(journalStatements, session.prepare)
  private val tagRecovery =
    new CassandraTagRecovery(system, session, settings, taggedPreparedStatements)

<<<<<<< HEAD
  private val serialization = SerializationExtension(system)

=======
>>>>>>> 929523f8
  import journalStatements._

  private def journalSettings = settings.journalSettings
  private def eventsByTagSettings = settings.eventsByTagSettings

  lazy val session: CassandraSession = queries.session

  def createTables(): Future[Done] = {
    log.info("Creating keyspace {} and new tag tables", journalSettings.keyspace)
    for {
      _ <- session.executeWrite(createKeyspace)
      _ <- session.executeWrite(createTagsTable)
      _ <- session.executeWrite(createTagsProgressTable)
      _ <- session.executeWrite(createTagScanningTable)
    } yield Done
  }

  def addTagsColumn(): Future[Done] = {
    log.info("Adding tags column to tabe {}", journalSettings.table)
    for {
      _ <- session.executeWrite(s"ALTER TABLE ${journalSettings.keyspace}.${journalSettings.table} ADD tags set<text>")
<<<<<<< HEAD
    } yield {
      log.info("Columns tag added")
      Done
    }
=======
    } yield Done
>>>>>>> 929523f8
  }

  // TODO might be nice to return a summary of what was done rather than just Done

  /**
   * Migrates the given persistenceIds from the `messages` table to the
   * new `tags_view` table. `tag_view` table must exist before calling this
   * and can be created manually or via [createTagsTable]
   *
   * This is useful if there there is a more efficient way of getting all the
   * persistenceIds than [CassandraReadJournal.currentPersistenceIds] which does
   * a distinct query on the `messages` table.
   *
   * This can also be used to do partial migrations e.g. test a persistenceId in
   * production before migrating everything.
   *
   * It is recommended you use this if the `messages` table is large.
   *
   * @param pids PersistenceIds to migrate
   * @return A Future that completes when the migration is complete
   */
  def migratePidsToTagViews(
      pids: Seq[PersistenceId],
      periodicFlush: Int = 1000,
      flushTimeout: Timeout = Timeout(30.seconds)): Future[Done] = {
    migrateToTagViewsInternal(Source.fromIterator(() => pids.iterator), periodicFlush, flushTimeout)
  }

  /**
   * Migrates the entire `messages` table to the the new `tag_views` table.
   *
   * Uses [CassandraReadJournal.currentPersistenceIds] to find all persistenceIds.
   * Note that this is a very inefficient cassandra query so might timeout. If so
   * the version of this method can be used where the persistenceIds are provided.
   *
   * Persistence ids can be excluded (e.g. useful if you know certain persistenceIds
   * don't use tags
   *
   * @return A Future that completes when the migration is complete.
   */
  def migrateToTagViews(
      periodicFlush: Int = 1000,
      filter: String => Boolean = _ => true,
      flushTimeout: Timeout = Timeout(30.seconds)): Future[Done] = {
    migrateToTagViewsInternal(queries.currentPersistenceIds().filter(filter), periodicFlush, flushTimeout)
  }

  private def migrateToTagViewsInternal(
      src: Source[PersistenceId, NotUsed],
      periodicFlush: Int,
      flushTimeout: Timeout): Future[Done] = {
    log.info("Beginning migration of data to tag_views table in keyspace {}", journalSettings.keyspace)
    val tagWriterSession =
      TagWritersSession(session, journalSettings.writeProfile, journalSettings.readProfile, taggedPreparedStatements)
    val tagWriters = system.actorOf(TagWriters.props(eventsByTagSettings.tagWriterSettings, tagWriterSession))

    val eventDeserializer: CassandraJournal.EventDeserializer =
      new CassandraJournal.EventDeserializer(system)

    implicit val timeout: Timeout = flushTimeout

    val allPids = src
      .map { pids =>
        log.info("Migrating the following persistence ids {}", pids)
        pids
      }
      .flatMapConcat(pid => {
        val prereqs: Future[(Map[Tag, TagProgress], SequenceNr)] = {
          val startingSeqFut = tagRecovery.tagScanningStartingSequenceNr(pid)
          for {
            tp <- tagRecovery.lookupTagProgress(pid)
            _ <- tagRecovery.setTagProgress(pid, tp, tagWriters)
            startingSeq <- startingSeqFut
          } yield (tp, startingSeq)
        }

        // would be nice to group these up into a TagWrites message but also
        // nice that this reuses the recovery code :-/
        Source.fromFutureSource {
          prereqs.map {
            case (tp, startingSeq) => {
              log.info(
                "Starting migration for pid: {} based on progress: {} starting at sequence nr: {}",
                pid,
                tp,
                startingSeq)
              queries
                .eventsByPersistenceId[RawEvent](
                  pid,
                  startingSeq,
                  Long.MaxValue,
                  Long.MaxValue,
                  None,
                  settings.querySettings.readProfile,
                  s"migrateToTag-$pid",
                  extractor = EventsByTagMigration
                    .rawPayloadOldTagSchemaExtractor(eventsByTagSettings.bucketSize, eventDeserializer, system))
                .map(tagRecovery.sendMissingTagWriteRaw(tp, tagWriters, actorRunning = false))
                .buffer(periodicFlush, OverflowStrategy.backpressure)
                .mapAsync(1)(_ => (tagWriters ? FlushAllTagWriters(timeout)).mapTo[AllFlushed.type])
            }
          }
        }
      })

    for {
      _ <- allPids.runWith(Sink.ignore)
      _ <- (tagWriters ? FlushAllTagWriters(timeout)).mapTo[AllFlushed.type]
    } yield Done
  }

}<|MERGE_RESOLUTION|>--- conflicted
+++ resolved
@@ -111,11 +111,6 @@
   private val tagRecovery =
     new CassandraTagRecovery(system, session, settings, taggedPreparedStatements)
 
-<<<<<<< HEAD
-  private val serialization = SerializationExtension(system)
-
-=======
->>>>>>> 929523f8
   import journalStatements._
 
   private def journalSettings = settings.journalSettings
@@ -137,14 +132,7 @@
     log.info("Adding tags column to tabe {}", journalSettings.table)
     for {
       _ <- session.executeWrite(s"ALTER TABLE ${journalSettings.keyspace}.${journalSettings.table} ADD tags set<text>")
-<<<<<<< HEAD
-    } yield {
-      log.info("Columns tag added")
-      Done
-    }
-=======
     } yield Done
->>>>>>> 929523f8
   }
 
   // TODO might be nice to return a summary of what was done rather than just Done
