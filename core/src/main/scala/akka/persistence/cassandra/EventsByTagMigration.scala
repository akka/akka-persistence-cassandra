--- conflicted
+++ resolved
@@ -97,28 +97,15 @@
  *
  * @param pluginConfigPath The config namespace where the plugin is configured, default is `akka.persistence.cassandra`
  */
-<<<<<<< HEAD
-class EventsByTagMigration(
-    system: ActorSystem,
-    journalNamespace: String = "cassandra-plugin",
-    readJournalNamespace: String = CassandraReadJournal.Identifier) {
-=======
-class EventsByTagMigration(system: ActorSystem, pluginConfigPath: String = "akka.persistence.cassandra")
-    extends CassandraJournalStatements
-    with TaggedPreparedStatements
-    with CassandraTagRecovery {
->>>>>>> bf9dcda0
-
+class EventsByTagMigration(system: ActorSystem, pluginConfigPath: String = "akka.persistence.cassandra") {
   private[akka] val log = Logging.getLogger(system, getClass)
   private lazy val queries = PersistenceQuery(system).readJournalFor[CassandraReadJournal](pluginConfigPath + ".query")
   private implicit val materialiser = ActorMaterializer()(system)
 
   implicit val ec =
     system.dispatchers.lookup(system.settings.config.getString(s"$pluginConfigPath.journal.plugin-dispatcher"))
-
-<<<<<<< HEAD
   private val settings: PluginSettings =
-    new PluginSettings(system, system.settings.config.getConfig(journalNamespace))
+    new PluginSettings(system, system.settings.config.getConfig(pluginConfigPath))
   private val journalStatements = new CassandraJournalStatements(settings)
   private val taggedPreparedStatements = new TaggedPreparedStatements(journalStatements, session.prepare)
   private val tagRecovery =
@@ -128,10 +115,6 @@
 
   import journalStatements._
 
-=======
-  override val settings: PluginSettings =
-    PluginSettings(system, system.settings.config.getConfig(pluginConfigPath))
->>>>>>> bf9dcda0
   private def journalSettings = settings.journalSettings
   private def eventsByTagSettings = settings.eventsByTagSettings
 
