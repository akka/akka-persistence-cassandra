--- conflicted
+++ resolved
@@ -88,22 +88,6 @@
     config.getDuration("events-by-tag.new-persistence-id-scan-timeout", MILLISECONDS).millis
   val eventsByTagOffsetScanning: FiniteDuration =
     config.getDuration("events-by-tag.offset-scanning-period", MILLISECONDS).millis
-<<<<<<< HEAD
-  val eventsByTagCleanUpPersistenceIds: Duration = config.getString("events-by-tag.cleanup-old-persistence-ids") match {
-    case "off"       => Duration.Inf
-    case "<default>" => (writePluginConfig.bucketSize.durationMillis * 2).millis
-    case _           => config.getDuration("events-by-tag.cleanup-old-persistence-ids", MILLISECONDS).millis
-  }
-
-  val eventsByTagBacktrack = BackTrackConfig(config.getString("events-by-tag.back-track.interval") match {
-    case "off" => Duration.Inf
-    case _     => config.getDuration("events-by-tag.back-track.interval", MILLISECONDS).millis
-  }, config.getString("events-by-tag.back-track.period") match {
-    case "max" => Max
-    case _     => Fixed(config.getDuration("events-by-tag.back-track.period", MILLISECONDS).millis)
-  })
-
-=======
   val eventsByTagCleanUpPersistenceIds: Duration =
     config.getString("events-by-tag.cleanup-old-persistence-ids").toLowerCase match {
       case "off" | "false" => Duration.Inf
@@ -111,7 +95,14 @@
       case _               => config.getDuration("events-by-tag.cleanup-old-persistence-ids", MILLISECONDS).millis
     }
 
->>>>>>> a90d0add
+  val eventsByTagBacktrack = BackTrackConfig(config.getString("events-by-tag.back-track.interval").toLowerCase match {
+    case "off" | "false" => Duration.Inf
+    case _               => config.getDuration("events-by-tag.back-track.interval", MILLISECONDS).millis
+  }, config.getString("events-by-tag.back-track.period") match {
+    case "max" => Max
+    case _     => Fixed(config.getDuration("events-by-tag.back-track.period", MILLISECONDS).millis)
+  })
+
   if (eventsByTagCleanUpPersistenceIds != Duration.Inf && eventsByTagCleanUpPersistenceIds.toMillis < (writePluginConfig.bucketSize.durationMillis * 2)) {
     log.warning(
       "cleanup-old-persistence-ids has been set to less than 2 x the bucket size. If a tagged event for a persistence id " +
