/*
 * Copyright (C) 2016-2017 Lightbend Inc. <https://www.lightbend.com>
 */

package akka.persistence.cassandra.query

import java.util.UUID
import java.util.concurrent.ThreadLocalRandom

import akka.annotation.InternalApi
import akka.persistence.cassandra._
import akka.persistence.cassandra.journal.{ BucketSize, TimeBucket }
import akka.persistence.cassandra.query.EventsByTagStage._
import akka.stream.stage.{ GraphStage, _ }
import akka.stream.{ ActorMaterializer, Attributes, Outlet, SourceShape }
import akka.util.PrettyDuration._

import scala.annotation.tailrec
import scala.concurrent.duration.Duration
import scala.concurrent.duration._
import scala.concurrent.{ ExecutionContextExecutor, Future }
import scala.util.{ Failure, Success, Try }
import java.lang.{ Long => JLong }

import akka.cluster.pubsub.{ DistributedPubSub, DistributedPubSubMediator }
import akka.persistence.cassandra.journal.CassandraJournal._
import akka.persistence.cassandra.query.scaladsl.CassandraReadJournal.EventByTagStatements
import akka.persistence.query.Offset
import com.datastax.oss.driver.api.core.CqlSession
import com.datastax.oss.driver.api.core.cql.AsyncResultSet
import com.datastax.oss.driver.api.core.cql.Row
import com.datastax.oss.driver.api.core.uuid.Uuids
import com.github.ghik.silencer.silent

import scala.compat.java8.FutureConverters._

/**
 * Walks the tag_views table.
 *
 * For current queries:
 * Moves to the next timebucket when there are no more events. If
 * the current time bucket is today then the query ends when it is exhausted.
 *
 * For live queries:
 * Plays all events up to this current time bucket. Scheduling a timer to poll for more.
 *
 * For a query with that is not using an offset `usingOffset == false` then this expects
 * tag pid sequence numbers to start at 1 otherwise the first tagPidSequenceNr found is assumed
 * to be the first (scanning happens before this and results are initialTagPidSequenceNrs)
 */
@InternalApi private[akka] object EventsByTagStage {

  final class MissingTaggedEventException(
      val tag: Tag,
      val persistenceId: PersistenceId,
      missingTagPidSequenceNrs: Set[Long],
      val lastKnownOffset: Offset)
      extends RuntimeException(
        s"Unable to find missing tagged event: PersistenceId: $persistenceId. " +
        s"Tag: $tag. MissingTagPidSequenceNrs: $missingTagPidSequenceNrs. Previous offset: $lastKnownOffset")

  final case class UUIDRow(
      persistenceId: PersistenceId,
      sequenceNr: SequenceNr,
      offset: UUID,
      tagPidSequenceNr: TagPidSequenceNr,
      row: Row) {
    // don't include row
    override def toString: String =
      s"pid: $persistenceId, sequenceNr: $sequenceNr, offset: $offset, tagPidSequenceNr: $tagPidSequenceNr"
  }

  def apply(
      session: TagStageSession,
      fromOffset: UUID,
      toOffset: Option[UUID],
      settings: CassandraReadJournalConfig,
      refreshInterval: Option[FiniteDuration],
      bucketSize: BucketSize,
      usingOffset: Boolean,
      initialTagPidSequenceNrs: Map[Tag, (TagPidSequenceNr, UUID)]): EventsByTagStage =
    new EventsByTagStage(
      session,
      fromOffset,
      toOffset,
      settings,
      refreshInterval,
      bucketSize,
      usingOffset,
      initialTagPidSequenceNrs)

  private[akka] class TagStageSession(
      val tag: String,
      readProfile: String,
      session: CqlSession,
      statements: EventByTagStatements) {
    def selectEventsForBucket(bucket: TimeBucket, from: UUID, to: UUID): Future[AsyncResultSet] = {
      val bound =
        statements.byTagWithUpperLimit.bind(tag, bucket.key: JLong, from, to).setExecutionProfileName(readProfile)

      session.executeAsync(bound).toScala
    }
  }

  private sealed trait QueryState
  private case object QueryIdle extends QueryState
  private final case class QueryInProgress(startTime: Long = System.nanoTime()) extends QueryState
  private final case class QueryResult(resultSet: AsyncResultSet) extends QueryState
  private final case class BufferedEvents(events: List[UUIDRow]) extends QueryState

  /**
   * @param gapDetected Whether an explicit gap has been detected e.g. events 1-4 have been seen then the next event isn not 5.
   *                    The other scenario is that the first event for a persistence id is not 1, which when starting from an offset
   *                    won't fail the stream as this is normal. However due to the eventual consistency of C* the stream still looks for earlier
   *                    events for a short time.
   */
  private final case class LookingForMissing(
      buffered: List[UUIDRow],
      previousOffset: UUID,
      bucket: TimeBucket,
      queryPrevious: Boolean,
      maxOffset: UUID,
      persistenceId: String,
      maxSequenceNr: Long,
      missing: Set[Long],
      deadline: Deadline,
      gapDetected: Boolean) {

    // don't include buffered in the toString
    override def toString =
      s"LookingForMissing{previousOffset=$previousOffset bucket=$bucket " +
      s"queryPrevious=$queryPrevious maxOffset=$maxOffset persistenceId=$persistenceId maxSequenceNr=$maxSequenceNr " +
      s"missing=$missing deadline=$deadline gapDetected=$gapDetected"
  }

  private sealed trait QueryPoll
  private case object PeriodicQueryPoll extends QueryPoll
  private case object OneOffQueryPoll extends QueryPoll
<<<<<<< HEAD
  private final case class TagNotification(resolution: Long)
=======
  private case object TagNotification
  private case object PersistenceIdsCleanup

  type LastUpdated = Long
>>>>>>> a90d0add

  private case class StageState(
      state: QueryState,
      // updated each time a new row is read, may skip delayed events with lower offsets
      // these gaps will be detected for the same pid, for cross pid delayed events it
      // relies on the eventual consistency delay
      fromOffset: UUID,
      // upper limit for next. Always kept at least the eventual consistency in the past
      toOffset: UUID,
      // for each persistence id what is the latest tag pid sequenceNr number and offset
      tagPidSequenceNrs: Map[PersistenceId, (TagPidSequenceNr, UUID, LastUpdated)],
      missingLookup: Option[LookingForMissing],
      bucketSize: BucketSize) {

    val isLookingForMissing: Boolean = missingLookup.isDefined

    lazy val currentTimeBucket: TimeBucket = TimeBucket(fromOffset, bucketSize)

    /**
     * Move to the next bucket if it is in the past. Also if eventual consistency
     * delay has set a toOffset within this bucket stay in ths bucket until it is updated
     * to be after.
     */
    def shouldMoveBucket(): Boolean =
      currentTimeBucket.inPast && !currentTimeBucket.within(toOffset)

    def tagPidSequenceNumberUpdate(
        pid: PersistenceId,
        tagPidSequenceNr: (TagPidSequenceNr, UUID, LastUpdated)): StageState =
      copy(tagPidSequenceNrs = tagPidSequenceNrs + (pid -> tagPidSequenceNr))

    // override to give nice offset formatting
    override def toString: String =
      s"""StageState(state: $state, fromOffset: ${formatOffset(fromOffset)}, toOffset: ${formatOffset(toOffset)}, tagPidSequenceNrs: $tagPidSequenceNrs, missingLookup: $missingLookup, bucketSize: $bucketSize)"""
  }
}

@InternalApi private[akka] class EventsByTagStage(
    session: TagStageSession,
    fromOffset: UUID,
    toOffset: Option[UUID],
    settings: CassandraReadJournalConfig,
    refreshInterval: Option[FiniteDuration],
    bucketSize: BucketSize,
    usingOffset: Boolean,
    initialTagPidSequenceNrs: Map[PersistenceId, (TagPidSequenceNr, UUID)])
    extends GraphStage[SourceShape[UUIDRow]] {

  private val out: Outlet[UUIDRow] = Outlet("event.out")
  private val verboseDebug = settings.eventsByTagDebug

  override def shape = SourceShape(out)

  val stageUuid = UUID.randomUUID().toString

  private def isLiveQuery(): Boolean = refreshInterval.isDefined

  override def createLogic(inheritedAttributes: Attributes): GraphStageLogic =
    new TimerGraphStageLogic(shape) with StageLogging with OutHandler {
      override protected def logSource = classOf[EventsByTagStage]

      var stageState: StageState = _
      val toOffsetMillis =
        toOffset.map(Uuids.unixTimestamp).getOrElse(Long.MaxValue)

      lazy val system = materializer match {
        case a: ActorMaterializer => a.system
        case _ =>
          throw new IllegalStateException("EventsByTagStage requires ActorMaterializer")
      }

      private def calculateToOffset(): UUID = {
        val to: Long = Uuids.unixTimestamp(Uuids.timeBased()) - settings.eventsByTagEventualConsistency.toMillis
        val tOff = if (to < toOffsetMillis) {
          // The eventual consistency delay is before the end of the query
          val u = Uuids.endOf(to)
          if (log.isDebugEnabled) {
            log.debug("[{}]: New toOffset (EC): {}", stageUuid, formatOffset(u))
          }
          u
        } else {
          // The eventual consistency delay is after the end of the query
          if (log.isDebugEnabled) {
            log.debug("{}: New toOffset (End): {}", stageUuid, formatOffset(toOffset.get))
          }
          toOffset.get
        }
        tOff
      }

      private def updateToOffset(): Unit =
        updateStageState(_.copy(toOffset = calculateToOffset()))

      private def updateQueryState(state: QueryState): Unit =
        updateStageState(_.copy(state = state))

      implicit def ec: ExecutionContextExecutor = materializer.executionContext

      setHandler(out, this)

      val newResultSetCb = getAsyncCallback[Try[AsyncResultSet]] {
        case Success(rs) =>
          if (!stageState.state.isInstanceOf[QueryInProgress]) {
            throw new IllegalStateException(s"New ResultSet when in unexpected state ${stageState.state}")
          }
          updateStageState(_.copy(state = QueryResult(rs)))
          tryPushOne()
        case Failure(e) =>
          log.warning("Cassandra query failed: {}", e)
          fail(out, e)
      }

      override def preStart(): Unit = {
        stageState = StageState(QueryIdle, fromOffset, calculateToOffset(), initialTagPidSequenceNrs.transform {
          case (_, (tagPidSequenceNr, offset)) => (tagPidSequenceNr, offset, System.currentTimeMillis())
        }, None, bucketSize)
        if (log.isInfoEnabled) {
          log.info(
            s"[{}]: EventsByTag query [${session.tag}] starting with EC delay {}ms: fromOffset [{}] toOffset [{}]",
            stageUuid,
            settings.eventsByTagEventualConsistency.toMillis,
            formatOffset(fromOffset),
            toOffset.map(formatOffset))
        }
        log.debug("[{}] Starting with tag pid sequence nrs [{}]", stageUuid, stageState.tagPidSequenceNrs)

        if (settings.pubsubNotification.isFinite) {
          Try {
            getStageActor {
              case (_, publishedTag) =>
                if (publishedTag.equals(session.tag)) {
                  log.debug("[{}] Received pub sub tag update for our tag, initiating query", stageUuid)
                  if (settings.eventsByTagEventualConsistency == Duration.Zero) {
                    continue()
                  } else if (settings.eventsByTagEventualConsistency < settings.refreshInterval) {
                    // No point scheduling for EC if the QueryPoll will come in beforehand
                    // No point in scheduling more frequently than once every 10 ms
                    scheduleOnce(
                      TagNotification(System.currentTimeMillis() / 10),
                      settings.eventsByTagEventualConsistency)
                  }

                }
            }
            DistributedPubSub(system).mediator !
            DistributedPubSubMediator.Subscribe("akka.persistence.cassandra.journal.tag", this.stageActor.ref)
          }
        }
        query()

        refreshInterval match {
          case Some(interval) =>
            val initial =
              if (interval >= 2.seconds)
                (interval / 2) + ThreadLocalRandom.current().nextLong(interval.toMillis / 2).millis
              else interval
            scheduleQueryPoll(initial, interval)
            log.debug("[{}] Scheduling query poll at: {} ms", stageUuid, interval.toMillis)
          case None =>
            log.debug("[{}] CurrentQuery: No query polling", stageUuid)
        }

        settings.eventsByTagCleanUpPersistenceIds match {
          case duration: FiniteDuration =>
            log.debug("Dropping metadata for persistence ids every {}", duration.pretty)
            schedulePeriodically(PersistenceIdsCleanup, duration)
          case _ =>
        }
      }

      @silent("deprecated")
      private def scheduleQueryPoll(initial: FiniteDuration, interval: FiniteDuration): Unit = {
        schedulePeriodicallyWithInitialDelay(PeriodicQueryPoll, initial, interval)
      }

      override protected def onTimer(timerKey: Any): Unit = timerKey match {
        case _: QueryPoll | _: TagNotification =>
          continue()
        case PersistenceIdsCleanup =>
          cleanup()
      }

      override def onPull(): Unit = {
        tryPushOne()
      }

      private def cleanup(): Unit = {
        val now = System.currentTimeMillis()
        val remaining = stageState.tagPidSequenceNrs.filterNot {
          case (_, (_, _, lastUpdated)) =>
            (now - lastUpdated) > settings.eventsByTagCleanUpPersistenceIds.toMillis
        }
        updateStageState(_.copy(tagPidSequenceNrs = remaining))
      }

      private def continue(): Unit =
        stageState.state match {
          case QueryIdle =>
            if (stageState.isLookingForMissing)
              lookForMissing()
            else
              query()

          case _: QueryResult | _: BufferedEvents =>
            tryPushOne()
          case _: QueryInProgress =>
        }

      private def query(): Unit = {
        updateToOffset()
        if (log.isDebugEnabled) {
          log.debug(
            "[{}] Executing query: timeBucket: {} from offset: {} to offset: {}",
            stageUuid,
            stageState.currentTimeBucket,
            formatOffset(stageState.fromOffset),
            formatOffset(stageState.toOffset))
        }
        updateStageState(_.copy(state = QueryInProgress()))
        session
          .selectEventsForBucket(stageState.currentTimeBucket, stageState.fromOffset, stageState.toOffset)
          .onComplete(newResultSetCb.invoke)
      }

      private def lookForMissing(): Unit = {
        val missing = stageState.missingLookup match {
          case Some(m) => m
          case None =>
            throw new IllegalStateException(
              s"lookingForMissingCalled for tag ${session.tag} when there " +
              s"is no missing. Raise a bug with debug logging.")
        }

        if (missing.deadline.isOverdue()) {
          abortMissingSearch(missing)
        } else {
          updateQueryState(QueryInProgress())
          if (log.isDebugEnabled) {
            log.debug(
              s"[${stageUuid}] " + s"${session.tag}: Executing query to look for {}. Timebucket: {}. From: {}. To: {}",
              if (missing.gapDetected) "missing" else "previous events",
              missing.bucket,
              formatOffset(missing.previousOffset),
              formatOffset(missing.maxOffset))
          }
          session
            .selectEventsForBucket(missing.bucket, missing.previousOffset, missing.maxOffset)
            .onComplete(newResultSetCb.invoke)
        }
      }

      private def abortMissingSearch(missing: LookingForMissing): Unit = {
        if (missing.gapDetected) {
          fail(
            out,
            new MissingTaggedEventException(
              session.tag,
              missing.persistenceId,
              missing.missing,
              Offset.timeBasedUUID(missing.previousOffset)))
        } else {
          log.debug(
            "[{}] [{}]: Finished scanning for older events for persistence id [{}]. Max pid sequence nr found [{}]",
            stageUuid,
            session.tag,
            missing.persistenceId,
            missing.maxSequenceNr)
          stopLookingForMissing(missing, missing.buffered)
          tryPushOne()
        }
      }

      def checkResultSetForMissing(rs: AsyncResultSet, m: LookingForMissing): Unit = {
        val row = rs.one()
        // we only extract the event if it is the missing one we've looking for
        val rowPersistenceId = row.getString("persistence_id")
        val rowTagPidSequenceNr = row.getLong("tag_pid_sequence_nr")
        if (rowPersistenceId == m.persistenceId && m.missing.contains(rowTagPidSequenceNr)) {
          val uuidRow = extractUuidRow(row)
          val remainingEvents = m.missing - uuidRow.tagPidSequenceNr
          log.debug(
            "[{}] {}: Found a missing event, sequence nr {}. Remaining missing: {}",
            stageUuid,
            session.tag,
            uuidRow.tagPidSequenceNr,
            remainingEvents)
          if (remainingEvents.isEmpty) {
            stopLookingForMissing(m, uuidRow :: m.buffered)
          } else {
            log.debug("[{}] [{}]: There are more missing events. [{}]", stageUuid, session.tag, remainingEvents)
            stageState = stageState.copy(missingLookup = stageState.missingLookup.map(m =>
              m.copy(missing = remainingEvents, buffered = uuidRow :: m.buffered)))
          }
        }
      }

      private def updateStageState(f: StageState => StageState): Unit =
        stageState = f(stageState)

      /**
       * Works out if this is an acceptable [[TagPidSequenceNr]].
       * For a NoOffset query this must be 1.
       * For an Offset query this can be anything if we're in a bucket in the past.
       * For an Offset query for the current bucket if it is not 1 then assume that
       * all the [[TagPidSequenceNr]]s from 1 have been missed and search for them.
       * This is because before starting a [[akka.persistence.cassandra.query.scaladsl.CassandraReadJournal.eventsByTag()]]
       * a scanning of the current bucket is done to find out the smallest [[TagPidSequenceNr]]
       */
      def handleFirstTimePersistenceId(repr: UUIDRow): Boolean = {
        val expectedSequenceNr = 1L
        if (repr.tagPidSequenceNr == expectedSequenceNr) {
          updateStageState(
            _.copy(fromOffset = repr.offset)
              .tagPidSequenceNumberUpdate(repr.persistenceId, (1, repr.offset, System.currentTimeMillis())))
          push(out, repr)
          false
        } else if (usingOffset && (stageState.currentTimeBucket.inPast || settings.eventsByTagNewPersistenceIdScanTimeout == Duration.Zero)) {
          // If we're in the past and this is an offset query we assume this is
          // the first tagPidSequenceNr
          log.debug(
            "[{}] New persistence id: {}. Timebucket: {}. Tag pid sequence nr: {}",
            stageUuid,
            repr.persistenceId,
            stageState.currentTimeBucket,
            repr.tagPidSequenceNr)
          updateStageState(
            _.copy(fromOffset = repr.offset).tagPidSequenceNumberUpdate(
              repr.persistenceId,
              (repr.tagPidSequenceNr, repr.offset, System.currentTimeMillis())))
          push(out, repr)
          false
        } else {
          if (log.isDebugEnabled) {
            log.debug(
              s"[${stageUuid}] " + " [{}]: Persistence Id not in metadata: [{}] does not start at tag pid sequence nr 1. " +
              "This could either be that the events are before the offset, that the metadata has been dropped or that they are delayed. " +
              "Tag pid sequence nr found: [{}]. Looking for lower tag pid sequence nrs for [{}] in the current and previous buckets.",
              session.tag,
              repr.persistenceId,
              repr.tagPidSequenceNr,
              settings.eventsByTagNewPersistenceIdScanTimeout.pretty)
          }
          val previousBucketStart =
            Uuids.startOf(stageState.currentTimeBucket.previous(1).key)
          val startingOffset: UUID =
            if (UUIDComparator.comparator.compare(previousBucketStart, fromOffset) < 0) {
              log.debug("[{}] Starting at fromOffset", stageUuid)
              fromOffset
            } else {
              log.debug("[{}] Starting at startOfBucket", stageUuid)
              previousBucketStart
            }
          val bucket = TimeBucket(startingOffset, bucketSize)
          val lookInPrevious = !bucket.within(startingOffset)
          updateStageState(
            _.copy(missingLookup = Some(LookingForMissing(
              repr :: Nil,
              startingOffset,
              bucket,
              lookInPrevious,
              repr.offset,
              repr.persistenceId,
              repr.tagPidSequenceNr,
              (1L until repr.tagPidSequenceNr).toSet,
              gapDetected = false,
              deadline = Deadline.now + settings.eventsByTagNewPersistenceIdScanTimeout))))
          true
        }
      }

      def handleExistingPersistenceId(repr: UUIDRow, lastSequenceNr: Long, lastUUID: UUID): Boolean = {
        val expectedSequenceNr = lastSequenceNr + 1
        val pid = repr.persistenceId
        if (repr.tagPidSequenceNr < expectedSequenceNr) {
          log.warning(
            s"[${stageUuid}] " + "Duplicate sequence number. Persistence id: {}. Tag: {}. Expected sequence nr: {}. " +
            "Actual {}. This will be dropped.",
            pid,
            session.tag,
            expectedSequenceNr,
            repr.tagPidSequenceNr)
          false
        } else if (repr.tagPidSequenceNr > expectedSequenceNr) {
          log.info(
            s"[${stageUuid}] " + "{}: Missing event for persistence id: {}. Expected sequence nr: {}, actual: {}.",
            session.tag,
            pid,
            expectedSequenceNr,
            repr.tagPidSequenceNr)
          val bucket = TimeBucket(repr.offset, bucketSize)
          val lookInPrevious = !bucket.within(lastUUID)
          updateStageState(
            _.copy(missingLookup = Some(LookingForMissing(
              repr :: Nil,
              lastUUID,
              bucket,
              lookInPrevious,
              repr.offset,
              repr.persistenceId,
              repr.tagPidSequenceNr,
              (expectedSequenceNr until repr.tagPidSequenceNr).toSet,
              gapDetected = true,
              deadline = Deadline.now + settings.eventsByTagGapTimeout))))
          true
        } else {
          // this is per row so put behind a flag. Per query logging is on at debug without this flag
          if (verboseDebug)
            log.debug(
              s"[${stageUuid}] " + " Updating offset to {} from pId {} seqNr {} tagPidSequenceNr {}",
              formatOffset(stageState.fromOffset),
              pid,
              repr.sequenceNr,
              repr.tagPidSequenceNr)

          updateStageState(
            _.copy(fromOffset = repr.offset).tagPidSequenceNumberUpdate(
              repr.persistenceId,
              (expectedSequenceNr, repr.offset, System.currentTimeMillis())))
          push(out, repr)
          false
        }
      }

      @tailrec def tryPushOne(): Unit =
        stageState.state match {
          case QueryResult(rs) if isAvailable(out) =>
            if (isExhausted(rs)) {
              queryExhausted()
            } else if (rs.remaining() == 0) {
              log.debug("[{}] Fetching more", stageUuid)
              fetchMore(rs)
            } else if (stageState.isLookingForMissing) {
              checkResultSetForMissing(rs, stageState.missingLookup.get)
              tryPushOne()
            } else {
              val row = rs.one()
              val repr = extractUuidRow(row)
              val pid = repr.persistenceId

              val missing = stageState.tagPidSequenceNrs.get(pid) match {
                case None =>
                  handleFirstTimePersistenceId(repr)
                case Some((lastSequenceNr, lastUUID, _)) =>
                  handleExistingPersistenceId(repr, lastSequenceNr, lastUUID)
              }

              if (missing) {
                lookForMissing()
              } else {
                tryPushOne()
              }
            }
          case QueryResult(rs) =>
            if (isExhausted(rs)) {
              queryExhausted()
            } else if (rs.remaining() == 0) {
              log.debug("[{}] Fully fetched, getting more for next pull (not implemented yet)", stageUuid)
            }
          case BufferedEvents(events) if isAvailable(out) =>
            log.debug("[{}] Pushing buffered event", stageUuid)
            events match {
              case Nil =>
                continue()
              case e :: Nil =>
                push(out, e)
                updateQueryState(QueryIdle)
                query()
              case e :: tail =>
                push(out, e)
                updateQueryState(BufferedEvents(tail))
                tryPushOne()
            }

          case _ =>
            log.debug(
              "[{}] Trying to push one but no query results currently {} or demand {}",
              stageUuid,
              stageState.state,
              isAvailable(out))
        }

      private def queryExhausted(): Unit = {
        updateQueryState(QueryIdle)

        if (log.isDebugEnabled) {
          log.debug(
            "[{}] Query exhausted, next query: from: {} to: {}",
            stageUuid,
            formatOffset(stageState.fromOffset),
            formatOffset(stageState.toOffset))
        }

        if (stageState.isLookingForMissing) {
          val missing = stageState.missingLookup.get
          if (missing.queryPrevious) {
            log.debug("[{}] [{}]: Missing could be in previous bucket. Querying right away.", stageUuid, session.tag)
            updateStageState(_.copy(missingLookup = stageState.missingLookup.map(m =>
              m.copy(queryPrevious = false, bucket = m.bucket.previous(1)))))
            lookForMissing()
          } else {
            val timeLeft = missing.deadline.timeLeft
            if (timeLeft <= Duration.Zero) {
              abortMissingSearch(missing)
            } else {
              log.debug(
                s"[${stageUuid}] [{}]: Still looking for {}. {}. Duration left for search: {}",
                session.tag,
                if (missing.gapDetected) "missing" else "previous events",
                stageState,
                timeLeft.pretty)
              updateStageState(_.copy(missingLookup = stageState.missingLookup.map(m => {
                val newBucket = TimeBucket(m.maxOffset, bucketSize)
                m.copy(bucket = newBucket, queryPrevious = !newBucket.within(m.previousOffset))
              })))

              // the new persistence-id scan time is typically much smaller than the refresh interval
              // so do not wait for the next refresh to look again
              if (timeLeft < settings.refreshInterval) {
                log.debug("Scheduling one off poll in {}", timeLeft.pretty)
                scheduleOnce(OneOffQueryPoll, timeLeft)
              } else if (!isLiveQuery()) {
                // a current query doesn't have a poll schedule one
                log.debug("Scheduling one off poll in {}", settings.refreshInterval)
                scheduleOnce(OneOffQueryPoll, settings.refreshInterval)
              }
            }

          }
        } else if (stageState.shouldMoveBucket()) {
          nextTimeBucket()
          log.debug("[{}] Moving to next bucket: {}", stageUuid, stageState.currentTimeBucket)
          query()
        } else {
          if (toOffset.contains(stageState.toOffset)) {
            log.debug("[{}] Current query finished and has passed the eventual consistency delay, ending.", stageUuid)
            completeStage()
          } else {
            log.debug("[{}] Nothing todo, waiting for next poll", stageUuid)
            if (!isLiveQuery()) {
              // As this isn't a live query schedule a poll for now
              log.debug(
                "[{}] Scheduling poll for eventual consistency delay: {}",
                stageUuid,
                settings.eventsByTagEventualConsistency)
              scheduleOnce(OneOffQueryPoll, settings.eventsByTagEventualConsistency)
            }
          }
        }
      }

      private def stopLookingForMissing(m: LookingForMissing, buffered: List[UUIDRow]): Unit = {
        updateQueryState(if (buffered.isEmpty) {
          QueryIdle
        } else {
          BufferedEvents(buffered.sortBy(_.tagPidSequenceNr))
        })
        log.debug("[{}] Search over. Sending buffered events. {}", stageUuid, stageState.state)
        updateStageState(
          _.copy(fromOffset = m.maxOffset, missingLookup = None)
            .tagPidSequenceNumberUpdate(m.persistenceId, (m.maxSequenceNr, m.maxOffset, System.currentTimeMillis())))
      }

      private def fetchMore(rs: AsyncResultSet): Unit = {
        log.debug("[{}] No more results without paging. Requesting more.", stageUuid)
        val moreResults = rs.fetchNextPage().toScala
        updateQueryState(QueryInProgress())
        moreResults.onComplete(newResultSetCb.invoke)
      }

      private def extractUuidRow(row: Row): UUIDRow =
        UUIDRow(
          persistenceId = row.getString("persistence_id"),
          sequenceNr = row.getLong("sequence_nr"),
          offset = row.getUuid("timestamp"),
          tagPidSequenceNr = row.getLong("tag_pid_sequence_nr"),
          row)

      private def nextTimeBucket(): Unit = {
        updateStageState(_.copy(fromOffset = Uuids.startOf(stageState.currentTimeBucket.next().key)))
        updateToOffset()
      }
    }
}<|MERGE_RESOLUTION|>--- conflicted
+++ resolved
@@ -136,14 +136,10 @@
   private sealed trait QueryPoll
   private case object PeriodicQueryPoll extends QueryPoll
   private case object OneOffQueryPoll extends QueryPoll
-<<<<<<< HEAD
   private final case class TagNotification(resolution: Long)
-=======
-  private case object TagNotification
   private case object PersistenceIdsCleanup
 
   type LastUpdated = Long
->>>>>>> a90d0add
 
   private case class StageState(
       state: QueryState,
