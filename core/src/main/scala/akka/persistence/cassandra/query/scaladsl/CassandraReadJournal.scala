/*
 * Copyright (C) 2016-2017 Lightbend Inc. <https://www.lightbend.com>
 */

package akka.persistence.cassandra.query.scaladsl

import java.net.URLEncoder
import java.util.UUID

import akka.{ Done, NotUsed }
import akka.actor.ExtendedActorSystem
import akka.annotation.InternalApi
import akka.event.Logging
import akka.persistence.cassandra.journal.CassandraJournal.{ PersistenceId, Tag, TagPidSequenceNr }
import akka.persistence.cassandra.journal._
import akka.persistence.cassandra.query.EventsByPersistenceIdStage.Extractors
import akka.persistence.cassandra.query.EventsByPersistenceIdStage.Extractors.Extractor
import akka.persistence.cassandra.query.EventsByTagStage.TagStageSession
import akka.persistence.cassandra.query._
import akka.persistence.cassandra.query.scaladsl.CassandraReadJournal.EventByTagStatements
import akka.cassandra.session.scaladsl.CassandraSession
import akka.persistence.query._
import akka.persistence.query.scaladsl._
import akka.persistence.{ Persistence, PersistentRepr }
import akka.stream.scaladsl.Flow
import akka.stream.scaladsl.Source
import akka.stream.{ ActorAttributes, ActorMaterializer }
import akka.util.ByteString
import com.datastax.oss.driver.api.core.cql._
import com.typesafe.config.Config
import scala.collection.immutable
import scala.concurrent.Future
import scala.concurrent.duration._
import scala.util.{ Failure, Success }
import scala.util.control.NonFatal

import akka.cassandra.session.scaladsl.CassandraSessionRegistry
import akka.persistence.cassandra.PluginSettings
import akka.persistence.cassandra.CassandraStatements
import akka.serialization.SerializationExtension
import com.datastax.oss.driver.api.core.CqlSession
import com.datastax.oss.driver.api.core.uuid.Uuids

object CassandraReadJournal {

  /**
   * The default identifier for [[CassandraReadJournal]] to be used with
   * `akka.persistence.query.PersistenceQuery#readJournalFor`.
   *
   * The value is `"akka.persistence.cassandra.query"` and corresponds
   * to the absolute path to the read journal configuration entry.
   */
  final val Identifier = "akka.persistence.cassandra.query"

  /**
   * INTERNAL API
   */
  @InternalApi private[akka] case class CombinedEventsByPersistenceIdStmts(
      preparedSelectEventsByPersistenceId: PreparedStatement,
      prepareSelectHighestNr: PreparedStatement,
      preparedSelectDeletedTo: PreparedStatement)

  @InternalApi private[akka] case class EventByTagStatements(byTagWithUpperLimit: PreparedStatement)
}

/**
 * Scala API `akka.persistence.query.scaladsl.ReadJournal` implementation for Cassandra.
 *
 * It is retrieved with:
 * {{{
 * val queries = PersistenceQuery(system).readJournalFor[CassandraReadJournal](CassandraReadJournal.Identifier)
 * }}}
 *
 * Corresponding Java API is in [[akka.persistence.cassandra.query.javadsl.CassandraReadJournal]].
 *
 * Configuration settings can be defined in the configuration section with the
 * absolute path corresponding to the identifier, which is `"akka.persistence.cassandra.query"`
 * for the default [[CassandraReadJournal#Identifier]]. See `reference.conf`.
 */
class CassandraReadJournal(system: ExtendedActorSystem, cfg: Config, cfgPath: String)
    extends ReadJournal
    with PersistenceIdsQuery
    with CurrentPersistenceIdsQuery
    with EventsByPersistenceIdQuery
    with CurrentEventsByPersistenceIdQuery
    with EventsByTagQuery
    with CurrentEventsByTagQuery {

  import CassandraReadJournal.CombinedEventsByPersistenceIdStmts

  private val log = Logging.getLogger(system, getClass)

  // shared config is one level above the journal specific
  private val sharedConfigPath = cfgPath.replaceAll("""\.query$""", "")
  private val sharedConfig = system.settings.config.getConfig(sharedConfigPath)
<<<<<<< HEAD
  private val settings = new PluginSettings(system, sharedConfig)
  private val statements = new CassandraStatements(settings)
=======
  override private[akka] val settings = PluginSettings(system, sharedConfig)
>>>>>>> bf9dcda0

  import settings.querySettings
  import settings.eventsByTagSettings

  if (eventsByTagSettings.eventualConsistency < 1.seconds) {
    log.warning(
      "EventsByTag eventual consistency set below 1 second. This is likely to result in missed events. See reference.conf for details.")
  } else if (eventsByTagSettings.eventualConsistency < 2.seconds) {
    log.info(
      "EventsByTag eventual consistency set below 2 seconds. This can result in missed events. See reference.conf for details.")
  }
  // event adapters are defined in the write section
  private val eventAdapters = Persistence(system).adaptersFor(s"$sharedConfigPath.journal")

  // The EventDeserializer is caching some things based on the column structure and
  // therefore different instances must be used for the eventsByPersistenceId and eventsByTag
  // queries, since the messages table might have a different structure than the tag view.
  private val eventsByPersistenceIdDeserializer: CassandraJournal.EventDeserializer =
    new CassandraJournal.EventDeserializer(system)
  private val eventsByTagDeserializer: CassandraJournal.EventDeserializer =
    new CassandraJournal.EventDeserializer(system)

  private val serialization = SerializationExtension(system)
  implicit private val ec =
    system.dispatchers.lookup(querySettings.pluginDispatcher)
  implicit private val materializer = ActorMaterializer()(system)

  private val queryStatements: CassandraReadStatements =
    new CassandraReadStatements {
      override def settings = CassandraReadJournal.this.settings
    }

  /**
   * Data Access Object for arbitrary queries or updates.
   */
  val session: CassandraSession =
    CassandraSessionRegistry(system).sessionFor(
      sharedConfigPath,
      ec,
      ses => statements.executeAllCreateKeyspaceAndTables(ses))

  /**
   * Initialize connection to Cassandra and prepared statements.
   * It is not required to do this and it will happen lazily otherwise.
   * It is also not required to wait until this Future is complete to start
   * using the read journal.
   */
  def initialize(): Future[Done] =
    Future
      .sequence(
        List(
          preparedSelectDeletedTo,
          preparedSelectDistinctPersistenceIds,
          preparedSelectEventsByPersistenceId,
          preparedSelectFromTagViewWithUpperBound,
          preparedSelectTagSequenceNrs))
      .map(_ => Done)

  private def preparedSelectEventsByPersistenceId: Future[PreparedStatement] =
    session.prepare(statements.journalStatements.selectMessages)

  private def preparedSelectDeletedTo: Future[PreparedStatement] =
    session.prepare(statements.journalStatements.selectDeletedTo)

  private def preparedSelectDistinctPersistenceIds: Future[PreparedStatement] =
    session.prepare(queryStatements.selectDistinctPersistenceIds)

  private def preparedSelectFromTagViewWithUpperBound: Future[PreparedStatement] =
    session.prepare(queryStatements.selectEventsFromTagViewWithUpperBound)

  private def preparedSelectTagSequenceNrs: Future[PreparedStatement] =
    session.prepare(queryStatements.selectTagSequenceNrs)

  private def preparedSelectHighestSequenceNr: Future[PreparedStatement] =
    session.prepare(statements.journalStatements.selectHighestSequenceNr)

  /**
   * INTERNAL API
   */
  @InternalApi private[akka] def combinedEventsByPersistenceIdStmts: Future[CombinedEventsByPersistenceIdStmts] =
    for {
      ps1 <- preparedSelectEventsByPersistenceId
      ps2 <- preparedSelectHighestSequenceNr
      ps3 <- preparedSelectDeletedTo
    } yield CombinedEventsByPersistenceIdStmts(ps1, ps2, ps3)

  @InternalApi private[akka] def combinedEventsByTagStmts: Future[EventByTagStatements] =
    for {
      byTagWithUpper <- preparedSelectFromTagViewWithUpperBound
    } yield EventByTagStatements(byTagWithUpper)

  system.registerOnTermination {
    session.close()
  }

  /**
   * Use this as the UUID offset in `eventsByTag` queries when you want all
   * events from the beginning of time.
   */
  val firstOffset: UUID = {
    val timestamp = eventsByTagSettings.firstTimeBucket.key
    Uuids.startOf(timestamp)
  }

  /**
   * Create a time based UUID that can be used as offset in `eventsByTag`
   * queries. The `timestamp` is a unix timestamp (as returned by
   * `System#currentTimeMillis`).
   */
  def offsetUuid(timestamp: Long): UUID =
    if (timestamp == 0L) firstOffset else Uuids.startOf(timestamp)

  /**
   * Create a time based UUID that can be used as offset in `eventsByTag`
   * queries. The `timestamp` is a unix timestamp (as returned by
   * `System#currentTimeMillis`).
   */
  def timeBasedUUIDFrom(timestamp: Long): Offset =
    if (timestamp == 0L) NoOffset
    else TimeBasedUUID(offsetUuid(timestamp))

  /**
   * Convert a `TimeBasedUUID` to a unix timestamp (as returned by
   * `System#currentTimeMillis`).
   */
  def timestampFrom(offset: TimeBasedUUID): Long =
    Uuids.unixTimestamp(offset.value)

  /**
   * `eventsByTag` is used for retrieving events that were marked with
   * a given tag, e.g. all events of an Aggregate Root type.
   *
   * To tag events you create an `akka.persistence.journal.EventAdapter` that wraps the events
   * in a `akka.persistence.journal.Tagged` with the given `tags`.
   * The tags must be defined in the `tags` section of the `akka.persistence.cassandra` configuration.
   *
   * You can use [[NoOffset]] to retrieve all events with a given tag or
   * retrieve a subset of all events by specifying a `TimeBasedUUID` `offset`.
   *
   * The offset of each event is provided in the streamed envelopes returned,
   * which makes it possible to resume the stream at a later point from a given offset.
   *
   * For querying events that happened after a long unix timestamp you can use [[timeBasedUUIDFrom]]
   * to create the offset to use with this method.
   *
   * In addition to the `offset` the envelope also provides `persistenceId` and `sequenceNr`
   * for each event. The `sequenceNr` is the sequence number for the persistent actor with the
   * `persistenceId` that persisted the event. The `persistenceId` + `sequenceNr` is an unique
   * identifier for the event.
   *
   * The returned event stream is ordered by the offset (timestamp), which corresponds
   * to the same order as the write journal stored the events, with inaccuracy due to clock skew
   * between different nodes. The same stream elements (in same order) are returned for multiple
   * executions of the query on a best effort basis. The query is using a batched writes to a
   * separate table so is eventually consistent.
   * This means that different queries may see different
   * events for the latest events, but eventually the result will be ordered by timestamp
   * (Cassandra timeuuid column).
   *
   * However a strong guarantee is provided that events for a given persistenceId will
   * be delivered in order, the eventual consistency is only for ordering of events
   * from different persistenceIds.
   *
   * The stream is not completed when it reaches the end of the currently stored events,
   * but it continues to push new events when new events are persisted.
   * Corresponding query that is completed when it reaches the end of the currently
   * stored events is provided by [[currentEventsByTag]].
   *
   * The stream is completed with failure if there is a failure in executing the query in the
   * backend journal.
   */
  override def eventsByTag(tag: String, offset: Offset): Source[EventEnvelope, NotUsed] =
    eventsByTagInternal(tag, offset)
      .mapConcat(r => toEventEnvelope(r.persistentRepr, TimeBasedUUID(r.offset)))
      .mapMaterializedValue(_ => NotUsed)
      .named("eventsByTag-" + URLEncoder.encode(tag, ByteString.UTF_8))

  private[akka] def eventsByTagInternal(tag: String, offset: Offset): Source[UUIDPersistentRepr, NotUsed] =
    if (!eventsByTagSettings.eventsByTagEnabled)
      Source.failed(new IllegalStateException("Events by tag queries are disabled"))
    else {
      try {
        val (fromOffset, usingOffset) = offsetToInternalOffset(offset)
        val prereqs = eventsByTagPrereqs(tag, usingOffset, fromOffset)
        createFutureSource(prereqs) {
          case (s, (statements, initialTagPidSequenceNrs, scanner)) =>
            val session =
              new TagStageSession(tag, querySettings.readProfile, s, statements)
            Source.fromGraph(
              EventsByTagStage(
                session,
                fromOffset,
                None,
                settings,
                Some(querySettings.refreshInterval),
                eventsByTagSettings.bucketSize,
                usingOffset,
                initialTagPidSequenceNrs,
                scanner))
        }.via(deserializeEventsByTagRow).mapMaterializedValue(_ => NotUsed)

      } catch {
        case NonFatal(e) =>
          // e.g. from cassandraSession, or selectStatement
          log.debug("Could not run eventsByTag [{}] query, due to: {}", tag, e.getMessage)
          Source.failed(e)
      }
    }

  private def deserializeEventsByTagRow: Flow[EventsByTagStage.UUIDRow, UUIDPersistentRepr, NotUsed] = {
    val deserializeEventAsync = querySettings.deserializationParallelism > 1
    Flow[EventsByTagStage.UUIDRow]
      .mapAsync(querySettings.deserializationParallelism) { uuidRow =>
        val row = uuidRow.row
        eventsByTagDeserializer.deserializeEvent(row, deserializeEventAsync).map { payload =>
          val repr = mapEvent(PersistentRepr(
            payload,
            sequenceNr = uuidRow.sequenceNr,
            persistenceId = uuidRow.persistenceId,
            manifest = row.getString("event_manifest"),
            deleted = false,
            sender = null,
            writerUuid = row.getString("writer_uuid")))
          UUIDPersistentRepr(uuidRow.offset, uuidRow.tagPidSequenceNr, repr)
        }
      }
      .withAttributes(ActorAttributes.dispatcher(querySettings.pluginDispatcher))
  }

  private def eventsByTagPrereqs(tag: String, usingOffset: Boolean, fromOffset: UUID)
      : Future[(EventByTagStatements, Map[Tag, (TagPidSequenceNr, UUID)], TagViewSequenceNumberScanner)] = {
    val currentBucket =
      TimeBucket(System.currentTimeMillis(), eventsByTagSettings.bucketSize)
    val initialTagPidSequenceNrs =
      if (usingOffset && currentBucket.within(fromOffset) && eventsByTagSettings.offsetScanning > Duration.Zero)
        calculateStartingTagPidSequenceNrs(tag, fromOffset)
      else
        Future.successful(Map.empty[Tag, (TagPidSequenceNr, UUID)])

    for {
      statements <- combinedEventsByTagStmts
      tagSequenceNrs <- initialTagPidSequenceNrs
      tagViewScanner <- tagViewScanner
    } yield (statements, tagSequenceNrs, tagViewScanner)
  }

  /**
   * INTERNAL API
   */
  @InternalApi
  private[akka] val tagViewScanner: Future[TagViewSequenceNumberScanner] = preparedSelectTagSequenceNrs.map { ps =>
    new TagViewSequenceNumberScanner(TagViewSequenceNumberScanner.Session(session, ps, querySettings.readProfile))
  }

  /**
   * INTERNAL API
   */
  @InternalApi
  private[akka] def calculateStartingTagPidSequenceNrs(
      tag: String,
      fromOffset: UUID): Future[Map[PersistenceId, (TagPidSequenceNr, UUID)]] = {
    tagViewScanner.flatMap { scanner =>
      // Subtract 1 so events by tag looks for the lowest tagPidSequenceNumber that was found during initial scanning
      // Make a fake UUID for this tagPidSequenceNr that will be used to search for this tagPidSequenceNr in the unlikely
      // event that the stage can't find the event found during this scan
      scanner
        .scan(
          tag,
          fromOffset,
          Uuids.endOf(System.currentTimeMillis() + eventsByTagSettings.offsetScanning.toMillis),
          eventsByTagSettings.bucketSize,
          eventsByTagSettings.offsetScanning,
          math.min)
        .map { progress =>
          progress.map {
            case (key, (tagPidSequenceNr, uuid)) =>
              val unixTime = Uuids.unixTimestamp(uuid)
              (key, (tagPidSequenceNr - 1, Uuids.startOf(unixTime - 1)))
          }
        }
    }
  }

  /**
   * INTERNAL API
   */
  @InternalApi private[akka] def createSource[T, P](
      prepStmt: Future[P],
      source: (CqlSession, P) => Source[T, NotUsed]): Source[T, NotUsed] = {
    // when we get the PreparedStatement we know that the session is initialized,
    // i.e.the get is safe
    def getSession: CqlSession = session.underlying().value.get.get

    prepStmt.value match {
      case Some(Success(ps)) => source(getSession, ps)
      case Some(Failure(e))  => Source.failed(e)
      case None              =>
        // completed later
        Source
          .maybe[P]
          .mapMaterializedValue { promise =>
            promise.completeWith(prepStmt.map(Option(_)))
            NotUsed
          }
          .flatMapConcat(ps => source(getSession, ps))
    }

  }

  /**
   * INTERNAL API
   */
  @InternalApi private[akka] def createFutureSource[T, P, M](prepStmt: Future[P])(
      source: (CqlSession, P) => Source[T, M]): Source[T, Future[M]] = {
    // when we get the PreparedStatement we know that the session is initialized,
    // i.e.the get is safe
    def getSession: CqlSession = session.underlying().value.get.get

    prepStmt.value match {
      case Some(Success(ps)) =>
        source(getSession, ps).mapMaterializedValue(Future.successful)
      case Some(Failure(e)) =>
        Source.failed(e).mapMaterializedValue(_ => Future.failed(e))
      case None =>
        // completed later
        Source.fromFutureSource(prepStmt.map(ps => source(getSession, ps)))
    }

  }

  /**
   * Same type of query as `eventsByTag` but the event stream
   * is completed immediately when it reaches the end of the "result set". Events that are
   * stored after the query is completed are not included in the event stream.
   *
   * Use `NoOffset` when you want all events from the beginning of time.
   * To acquire an offset from a long unix timestamp to use with this query, you can use [[timeBasedUUIDFrom]].
   *
   */
  override def currentEventsByTag(tag: String, offset: Offset): Source[EventEnvelope, NotUsed] =
    currentEventsByTagInternal(tag, offset)
      .mapConcat(r => toEventEnvelope(r.persistentRepr, TimeBasedUUID(r.offset)))
      .named("eventsByTag-" + URLEncoder.encode(tag, ByteString.UTF_8))

  private[akka] def currentEventsByTagInternal(tag: String, offset: Offset): Source[UUIDPersistentRepr, NotUsed] =
    if (!eventsByTagSettings.eventsByTagEnabled)
      Source.failed(new IllegalStateException("Events by tag queries are disabled"))
    else {
      try {
        val (fromOffset, usingOffset) = offsetToInternalOffset(offset)
        val prereqs = eventsByTagPrereqs(tag, usingOffset, fromOffset)
        // pick up all the events written this millisecond
        val toOffset = Some(Uuids.endOf(System.currentTimeMillis()))

        createFutureSource(prereqs) {
          case (s, (statements, initialTagPidSequenceNrs, scanner)) =>
            val session =
              new TagStageSession(tag, querySettings.readProfile, s, statements)
            Source.fromGraph(
              EventsByTagStage(
                session,
                fromOffset,
                toOffset,
                settings,
                None,
                eventsByTagSettings.bucketSize,
                usingOffset,
                initialTagPidSequenceNrs,
                scanner))
        }.via(deserializeEventsByTagRow).mapMaterializedValue(_ => NotUsed)

      } catch {
        case NonFatal(e) =>
          // e.g. from cassandraSession, or selectStatement
          log.debug("Could not run currentEventsByTag [{}] query, due to: {}", tag, e.getMessage)
          Source.failed(e)
      }
    }

  /**
   * `eventsByPersistenceId` is used to retrieve a stream of events for a particular persistenceId.
   *
   * In addition to the `offset` the `EventEnvelope` also provides `persistenceId` and `sequenceNr`
   * for each event. The `sequenceNr` is the sequence number for the persistent actor with the
   * `persistenceId` that persisted the event. The `persistenceId` + `sequenceNr` is an unique
   * identifier for the event.
   *
   * `sequenceNr` and `offset` are always the same for an event and they define ordering for events
   * emitted by this query. Causality is guaranteed (`sequenceNr`s of events for a particular
   * `persistenceId` are always ordered in a sequence monotonically increasing by one). Multiple
   * executions of the same bounded stream are guaranteed to emit exactly the same stream of events.
   *
   * `fromSequenceNr` and `toSequenceNr` can be specified to limit the set of returned events.
   * The `fromSequenceNr` and `toSequenceNr` are inclusive.
   *
   * Deleted events are also deleted from the event stream.
   *
   * The stream is not completed when it reaches the end of the currently stored events,
   * but it continues to push new events when new events are persisted.
   * Corresponding query that is completed when it reaches the end of the currently
   * stored events is provided by `currentEventsByPersistenceId`.
   */
  override def eventsByPersistenceId(
      persistenceId: String,
      fromSequenceNr: Long,
      toSequenceNr: Long): Source[EventEnvelope, NotUsed] =
    eventsByPersistenceId(
      persistenceId,
      fromSequenceNr,
      toSequenceNr,
      Long.MaxValue,
      Some(querySettings.refreshInterval),
      querySettings.readProfile,
      s"eventsByPersistenceId-$persistenceId",
      extractor = Extractors.persistentRepr(eventsByPersistenceIdDeserializer, serialization))
      .mapMaterializedValue(_ => NotUsed)
      .map(p => mapEvent(p.persistentRepr))
      .mapConcat(r => toEventEnvelopes(r, r.sequenceNr))

  /**
   * Same type of query as `eventsByPersistenceId` but the event stream
   * is completed immediately when it reaches the end of the "result set". Events that are
   * stored after the query is completed are not included in the event stream.
   */
  override def currentEventsByPersistenceId(
      persistenceId: String,
      fromSequenceNr: Long,
      toSequenceNr: Long): Source[EventEnvelope, NotUsed] =
    eventsByPersistenceId(
      persistenceId,
      fromSequenceNr,
      toSequenceNr,
      Long.MaxValue,
      None,
      querySettings.readProfile,
      s"currentEventsByPersistenceId-$persistenceId",
      extractor = Extractors.persistentRepr(eventsByPersistenceIdDeserializer, serialization))
      .mapMaterializedValue(_ => NotUsed)
      .map(p => mapEvent(p.persistentRepr))
      .mapConcat(r => toEventEnvelopes(r, r.sequenceNr))

  /**
   * INTERNAL API
   */
  @InternalApi private[akka] def eventsByPersistenceIdWithControl(
      persistenceId: String,
      fromSequenceNr: Long,
      toSequenceNr: Long,
      refreshInterval: Option[FiniteDuration] = None)
      : Source[EventEnvelope, Future[EventsByPersistenceIdStage.Control]] =
    eventsByPersistenceId(
      persistenceId,
      fromSequenceNr,
      toSequenceNr,
      Long.MaxValue,
      refreshInterval.orElse(Some(querySettings.refreshInterval)),
      settings.journalSettings.readProfile, // write journal read-profile
      s"eventsByPersistenceId-$persistenceId",
      extractor = Extractors.persistentRepr(eventsByPersistenceIdDeserializer, serialization),
      fastForwardEnabled = true).map(p => mapEvent(p.persistentRepr)).mapConcat(r => toEventEnvelopes(r, r.sequenceNr))

  /**
   * INTERNAL API: This is a low-level method that return journal events as they are persisted.
   *
   * The fromJournal adaptation happens at higher level:
   *  - In the AsyncWriteJournal for the PersistentActor and PersistentView recovery.
   *  - In the public eventsByPersistenceId and currentEventsByPersistenceId queries.
   */
  @InternalApi private[akka] def eventsByPersistenceId[T](
      persistenceId: String,
      fromSequenceNr: Long,
      toSequenceNr: Long,
      max: Long,
      refreshInterval: Option[FiniteDuration],
      readProfile: String,
      name: String,
      extractor: Extractor[T],
      fastForwardEnabled: Boolean = false): Source[T, Future[EventsByPersistenceIdStage.Control]] = {

    val deserializeEventAsync = querySettings.deserializationParallelism > 1

    createFutureSource(combinedEventsByPersistenceIdStmts) { (s, c) =>
      log.debug("Creating EventByPersistentIdState graph")
      Source
        .fromGraph(
          new EventsByPersistenceIdStage(
            persistenceId,
            fromSequenceNr,
            toSequenceNr,
            max,
            refreshInterval,
            EventsByPersistenceIdStage.EventsByPersistenceIdSession(
              c.preparedSelectEventsByPersistenceId,
              c.prepareSelectHighestNr,
              c.preparedSelectDeletedTo,
              s,
              querySettings.readProfile),
            settings,
            fastForwardEnabled))
        .withAttributes(ActorAttributes.dispatcher(querySettings.pluginDispatcher))
        .named(name)
    }.mapAsync(querySettings.deserializationParallelism) { row =>
        extractor.extract(row, deserializeEventAsync)
      }
      .withAttributes(ActorAttributes.dispatcher(querySettings.pluginDispatcher))
  }

  /**
   * INTERNAL API: Internal hook for amending the event payload. Called from all queries.
   */
  @InternalApi private[akka] def mapEvent(persistentRepr: PersistentRepr): PersistentRepr =
    persistentRepr

  private[this] def toEventEnvelopes(persistentRepr: PersistentRepr, offset: Long): immutable.Iterable[EventEnvelope] =
    adaptFromJournal(persistentRepr).map { payload =>
      EventEnvelope(Offset.sequence(offset), persistentRepr.persistenceId, persistentRepr.sequenceNr, payload)
    }

  private[this] def toEventEnvelope(persistentRepr: PersistentRepr, offset: Offset): immutable.Iterable[EventEnvelope] =
    adaptFromJournal(persistentRepr).map { payload =>
      EventEnvelope(offset, persistentRepr.persistenceId, persistentRepr.sequenceNr, payload)
    }

  private[this] def offsetToInternalOffset(offset: Offset): (UUID, Boolean) =
    offset match {
      case TimeBasedUUID(uuid) => (uuid, true)
      case NoOffset            => (firstOffset, false)
      case unsupported =>
        throw new IllegalArgumentException("Cassandra does not support " + unsupported.getClass.getName + " offsets")
    }

  private def adaptFromJournal(persistentRepr: PersistentRepr): immutable.Iterable[Any] = {
    val eventAdapter = eventAdapters.get(persistentRepr.payload.getClass)
    val eventSeq =
      eventAdapter.fromJournal(persistentRepr.payload, persistentRepr.manifest)
    eventSeq.events
  }

  /**
   * `allPersistenceIds` is used to retrieve a stream of `persistenceId`s.
   *
   * The stream emits `persistenceId` strings.
   *
   * The stream guarantees that a `persistenceId` is only emitted once and there are no duplicates.
   * Order is not defined. Multiple executions of the same stream (even bounded) may emit different
   * sequence of `persistenceId`s.
   *
   * The stream is not completed when it reaches the end of the currently known `persistenceId`s,
   * but it continues to push new `persistenceId`s when new events are persisted.
   * Corresponding query that is completed when it reaches the end of the currently
   * known `persistenceId`s is provided by `currentPersistenceIds`.
   *
   * Note the query is inefficient, especially for large numbers of `persistenceId`s, because
   * of limitation of current internal implementation providing no information supporting
   * ordering/offset queries. The query uses Cassandra's `select distinct` capabilities.
   * More importantly the live query has to repeatedly execute the query each `refresh-interval`,
   * because order is not defined and new `persistenceId`s may appear anywhere in the query results.
   */
  override def persistenceIds(): Source[String, NotUsed] =
    persistenceIds(Some(querySettings.refreshInterval), "allPersistenceIds")

  /**
   * Same type of query as `allPersistenceIds` but the event stream
   * is completed immediately when it reaches the end of the "result set". Events that are
   * stored after the query is completed are not included in the event stream.
   */
  override def currentPersistenceIds(): Source[String, NotUsed] =
    persistenceIds(None, "currentPersistenceIds")

  private[this] def persistenceIds(refreshInterval: Option[FiniteDuration], name: String): Source[String, NotUsed] =
    createSource[String, PreparedStatement](
      preparedSelectDistinctPersistenceIds,
      (s, ps) =>
        Source
          .fromGraph(new AllPersistenceIdsStage(refreshInterval, ps, s, querySettings.readProfile))
          .withAttributes(ActorAttributes.dispatcher(querySettings.pluginDispatcher))
          .mapMaterializedValue(_ => NotUsed)
          .named(name))
}<|MERGE_RESOLUTION|>--- conflicted
+++ resolved
@@ -93,12 +93,8 @@
   // shared config is one level above the journal specific
   private val sharedConfigPath = cfgPath.replaceAll("""\.query$""", "")
   private val sharedConfig = system.settings.config.getConfig(sharedConfigPath)
-<<<<<<< HEAD
   private val settings = new PluginSettings(system, sharedConfig)
   private val statements = new CassandraStatements(settings)
-=======
-  override private[akka] val settings = PluginSettings(system, sharedConfig)
->>>>>>> bf9dcda0
 
   import settings.querySettings
   import settings.eventsByTagSettings
