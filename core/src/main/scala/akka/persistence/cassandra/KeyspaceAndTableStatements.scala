--- conflicted
+++ resolved
@@ -11,13 +11,8 @@
 /**
  * Definitions of keyspace and table creation statements.
  */
-<<<<<<< HEAD
-class KeyspaceAndTableStatements(system: ActorSystem, configPath: String)
-    extends CassandraStatements(new PluginSettings(system, system.settings.config.getConfig(configPath))) {
-=======
 class KeyspaceAndTableStatements(system: ActorSystem, configPath: String, settings: PluginSettings)
     extends CassandraStatements(settings) {
->>>>>>> 9985d888
 
   /**
    * The Cassandra Statement that can be used to create the configured keyspace.
