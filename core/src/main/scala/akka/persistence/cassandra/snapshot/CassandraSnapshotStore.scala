--- conflicted
+++ resolved
@@ -44,21 +44,13 @@
   // shared config is one level above the journal specific
   private val sharedConfigPath = cfgPath.replaceAll("""\.snapshot""", "")
   private val sharedConfig = context.system.settings.config.getConfig(sharedConfigPath)
-<<<<<<< HEAD
   private val settings = new PluginSettings(context.system, sharedConfig)
   private val snapshotSettings = settings.snapshotSettings
   private val serialization = SerializationExtension(context.system)
   private val snapshotDeserializer = new SnapshotDeserializer(context.system)
   private val statements = new CassandraStatements(settings)
   import statements.snapshotStatements._
-=======
-  override val settings = PluginSettings(context.system, sharedConfig)
-  override def snapshotSettings = settings.snapshotSettings
-  val serialization = SerializationExtension(context.system)
-  val snapshotDeserializer = new SnapshotDeserializer(context.system)
-  implicit val ec: ExecutionContext = context.dispatcher
-
->>>>>>> bf9dcda0
+
   private val someMaxLoadAttempts = Some(snapshotSettings.maxLoadAttempts)
   private val session: CassandraSession = CassandraSessionRegistry(context.system)
     .sessionFor(sharedConfigPath, context.dispatcher, ses => statements.executeAllCreateKeyspaceAndTables(ses))
