/*
 * Copyright (C) 2016-2017 Lightbend Inc. <https://www.lightbend.com>
 */

package akka.persistence.cassandra.journal

import scala.compat.java8.FutureConverters._
import scala.concurrent.ExecutionContext
import scala.concurrent.Future

import akka.Done
import akka.annotation.InternalApi
import akka.persistence.cassandra.PluginSettings
import akka.persistence.cassandra.indent
import com.datastax.oss.driver.api.core.CqlSession
import akka.stream.alpakka.cassandra.FutureDone

/**
 * INTERNAL API
 */
@InternalApi private[akka] class CassandraJournalStatements(settings: PluginSettings) {
  private val journalSettings = settings.journalSettings
  private val eventsByTagSettings = settings.eventsByTagSettings

  def createKeyspace =
    s"""
     |CREATE KEYSPACE IF NOT EXISTS ${journalSettings.keyspace}
     |WITH REPLICATION = { 'class' : ${journalSettings.replicationStrategy} }
    """.stripMargin.trim

  // The event's serialization manifest is stored in ser_manifest and the
  // PersistentRepr.manifest is stored in event_manifest (sorry for naming confusion).
  // PersistentRepr.manifest is used by the event adapters (in akka-persistence).
  // ser_manifest together with ser_id is used for the serialization of the event (payload).
  def createTable =
    s"""
      |CREATE TABLE IF NOT EXISTS ${tableName} (
      |  persistence_id text,
      |  partition_nr bigint,
      |  sequence_nr bigint,
      |  timestamp timeuuid,
      |  timebucket text,
      |  writer_uuid text,
      |  ser_id int,
      |  ser_manifest text,
      |  event_manifest text,
      |  event blob,
      |  meta_ser_id int,
      |  meta_ser_manifest text,
      |  meta blob,
      |  tags set<text>,
      |  PRIMARY KEY ((persistence_id, partition_nr), sequence_nr, timestamp, timebucket))
      |  WITH gc_grace_seconds =${journalSettings.gcGraceSeconds}
      |  AND compaction = ${indent(journalSettings.tableCompactionStrategy.asCQL, "    ")}
    """.stripMargin.trim

  def createTagsTable =
    s"""
      |CREATE TABLE IF NOT EXISTS ${tagTableName} (
      |  tag_name text,
      |  persistence_id text,
      |  sequence_nr bigint,
      |  timebucket bigint,
      |  timestamp timeuuid,
      |  tag_pid_sequence_nr bigint,
      |  writer_uuid text,
      |  ser_id int,
      |  ser_manifest text,
      |  event_manifest text,
      |  event blob,
      |  meta_ser_id int,
      |  meta_ser_manifest text,
      |  meta blob,
      |  PRIMARY KEY ((tag_name, timebucket), timestamp, persistence_id, tag_pid_sequence_nr))
      |  WITH gc_grace_seconds =${eventsByTagSettings.tagTable.gcGraceSeconds}
      |  AND compaction = ${indent(eventsByTagSettings.tagTable.compactionStrategy.asCQL, "    ")}
      |  ${if (eventsByTagSettings.tagTable.ttl.isDefined)
         "AND default_time_to_live = " + eventsByTagSettings.tagTable.ttl.get.toSeconds
       else ""}
    """.stripMargin.trim

  def createTagsProgressTable: String =
    s"""
     |CREATE TABLE IF NOT EXISTS $tagProgressTableName(
     |  persistence_id text,
     |  tag text,
     |  sequence_nr bigint,
     |  tag_pid_sequence_nr bigint,
     |  offset timeuuid,
     |  PRIMARY KEY (persistence_id, tag))
     """.stripMargin.trim

  def createTagScanningTable: String =
    s"""
     |CREATE TABLE IF NOT EXISTS $tagScanningTableName(
     |  persistence_id text,
     |  sequence_nr bigint,
     |  PRIMARY KEY (persistence_id))
     """.stripMargin.trim

  def createMetadataTable =
    s"""
     |CREATE TABLE IF NOT EXISTS $metadataTableName(
     |  persistence_id text PRIMARY KEY,
     |  deleted_to bigint,
     |  properties map<text,text>)
    """.stripMargin.trim

  def writeMessage(withMeta: Boolean) =
    s"""
      INSERT INTO $tableName (persistence_id, partition_nr, sequence_nr, timestamp, timebucket, writer_uuid, ser_id, ser_manifest, event_manifest, event,
        ${if (withMeta) "meta_ser_id, meta_ser_manifest, meta," else ""}
        tags)
      VALUES (?, ?, ?, ?, ?, ?, ?, ?, ?, ?, ${if (withMeta) "?, ?, ?, " else ""} ?)
    """

  // could just use the write tags Statement if we're going to update all the fields.
  // Fields that are not updated atm: writer_uuid and metadata fields
  def updateMessagePayloadAndTags: String =
    s"""
       UPDATE $tableName
       SET
        event = ?,
        ser_manifest = ?,
        ser_id = ?,
        event_manifest = ?,
        tags = ?
       WHERE
        persistence_id = ? AND
        partition_nr = ? AND
        sequence_nr = ? AND
        timestamp = ? AND
        timebucket = ?
     """

  def addTagsToMessagesTable: String =
    s"""
       UPDATE $tableName
       SET tags = tags + ?
       WHERE
        persistence_id = ? AND
        partition_nr = ? AND
        sequence_nr = ? AND
        timestamp = ? AND
        timebucket = ?
     """

  def writeTags(withMeta: Boolean): String =
    s"""
       INSERT INTO $tagTableName(
        tag_name,
        timebucket,
        timestamp,
        tag_pid_sequence_nr,
        event,
        event_manifest,
        persistence_id,
        sequence_nr,
        ser_id,
        ser_manifest,
        writer_uuid
        ${if (withMeta) ", meta_ser_id, meta_ser_manifest, meta" else ""}
        ) VALUES (?,?,?,?,?,?,?,?,?,?,
        ${if (withMeta) "?, ?, ?," else ""}
        ?)
     """

  def deleteTag: String =
    s"""
       DELETE FROM $tagTableName WHERE tag_name = ? and timebucket = ? and timestamp = ? and persistence_id = ? and tag_pid_sequence_nr = ?
    """

  def deleteTagProgress: String =
    s"""
       DELETE FROM $tagProgressTableName WHERE persistence_id = ? and tag = ?
     """

  def deleteTagScanning: String =
    s"""
       DELETE FROM $tagScanningTableName WHERE persistence_id = ?
     """

  def truncateTagViews: String =
    s"TRUNCATE $tagTableName"
  def truncateTagProgress: String =
    s"TRUNCATE $tagProgressTableName"
  def truncateTagScanning: String =
    s"TRUNCATE $tagScanningTableName"
  def selectAllTagProgress: String =
    s"""SELECT tag FROM $tagProgressTableName"""

  def updateMessagePayloadInTagView =
    s"""
       UPDATE $tagTableName
       SET
        event = ?,
        ser_manifest = ?,
        ser_id = ?,
        event_manifest = ?
       WHERE
        tag_name = ? AND
        timebucket = ? AND
        timestamp = ? AND
        persistence_id = ? AND
        tag_pid_sequence_nr = ?
     """

  def selectTagPidSequenceNr =
    s"""
       SELECT tag_pid_sequence_nr
       FROM $tagTableName WHERE
       tag_name = ? AND
       timebucket = ? AND
       timestamp = ? AND
       persistence_id = ?
     """.stripMargin

  def writeTagProgress =
    s"""
       INSERT INTO $tagProgressTableName(
        persistence_id,
        tag,
        sequence_nr,
        tag_pid_sequence_nr,
        offset) VALUES (?, ?, ?, ?, ?)
     """

  def selectTagProgress =
    s"""
       SELECT * from $tagProgressTableName WHERE
       persistence_id = ? AND
       tag = ?
     """

  def selectTagProgressForPersistenceId =
    s"""
       SELECT * from $tagProgressTableName WHERE
       persistence_id = ?
     """

  def writeTagScanning =
    s"""
       INSERT INTO $tagScanningTableName(
         persistence_id, sequence_nr) VALUES (?, ?)
     """

  def selectTagScanningForPersistenceId =
    s"""
       SELECT sequence_nr from $tagScanningTableName WHERE
       persistence_id = ?
     """

  def deleteMessage =
    s"""
      DELETE FROM ${tableName} WHERE
        persistence_id = ? AND
        partition_nr = ? AND
        sequence_nr = ?
    """

  def deleteMessages =
    if (settings.cassandra2xCompat)
      s"""
      DELETE FROM ${tableName} WHERE
        persistence_id = ? AND
        partition_nr = ? AND
        sequence_nr = ?
    """
    else
      s"""
      DELETE FROM ${tableName} WHERE
        persistence_id = ? AND
        partition_nr = ? AND
        sequence_nr >= 0 AND
        sequence_nr <= ?
    """

  def selectMessages =
    s"""
      SELECT * FROM ${tableName} WHERE
        persistence_id = ? AND
        partition_nr = ? AND
        sequence_nr >= ? AND
        sequence_nr <= ?
    """

  def selectHighestSequenceNr =
    s"""
     SELECT sequence_nr FROM ${tableName} WHERE
       persistence_id = ? AND
       partition_nr = ?
       ORDER BY sequence_nr
       DESC LIMIT 1
   """

  def selectDeletedTo =
    s"""
      SELECT deleted_to FROM ${metadataTableName} WHERE
        persistence_id = ?
    """

  def insertDeletedTo =
    s"""
      INSERT INTO ${metadataTableName} (persistence_id, deleted_to)
      VALUES ( ?, ? )
    """

  protected def tableName = s"${journalSettings.keyspace}.${journalSettings.table}"
  private def tagTableName = s"${journalSettings.keyspace}.${eventsByTagSettings.tagTable.name}"
  private def tagProgressTableName = s"${journalSettings.keyspace}.tag_write_progress"
  private def tagScanningTableName = s"${journalSettings.keyspace}.tag_scanning"
  private def metadataTableName = s"${journalSettings.keyspace}.${journalSettings.metadataTable}"

  /**
   * Execute creation of keyspace and tables if that is enabled in config.
   * Avoid calling this from several threads at the same time to
   * reduce the risk of (annoying) "Column family ID mismatch" exception.
   */
<<<<<<< HEAD
  def executeCreateKeyspaceAndTables(session: CqlSession)(implicit ec: ExecutionContext): Future[Done] = {
    import akka.cassandra.session._
=======
  private[akka] def executeCreateKeyspaceAndTables(session: CqlSession)(implicit ec: ExecutionContext): Future[Done] = {
>>>>>>> e0504e03

    def tagStatements: Future[Done] =
      if (eventsByTagSettings.eventsByTagEnabled) {
        for {
          _ <- session.executeAsync(createTagsTable).toScala
          _ <- session.executeAsync(createTagsProgressTable).toScala
          _ <- session.executeAsync(createTagScanningTable).toScala
        } yield Done
      } else FutureDone

    def keyspace: Future[Done] =
      if (journalSettings.keyspaceAutoCreate)
        session.executeAsync(createKeyspace).toScala.map(_ => Done)
      else FutureDone

    val done = if (journalSettings.tablesAutoCreate) {
      // reason for setSchemaMetadataEnabled is that it speed up tests by multiple factors
      session.setSchemaMetadataEnabled(false)
      val result = for {
        _ <- keyspace
        _ <- session.executeAsync(createTable).toScala
        _ <- session.executeAsync(createMetadataTable).toScala
        _ <- tagStatements
      } yield {
        session.setSchemaMetadataEnabled(null)
        Done
      }
      result.failed.foreach(_ => session.setSchemaMetadataEnabled(null))
      result
    } else keyspace

    done
  }

}<|MERGE_RESOLUTION|>--- conflicted
+++ resolved
@@ -316,12 +316,7 @@
    * Avoid calling this from several threads at the same time to
    * reduce the risk of (annoying) "Column family ID mismatch" exception.
    */
-<<<<<<< HEAD
   def executeCreateKeyspaceAndTables(session: CqlSession)(implicit ec: ExecutionContext): Future[Done] = {
-    import akka.cassandra.session._
-=======
-  private[akka] def executeCreateKeyspaceAndTables(session: CqlSession)(implicit ec: ExecutionContext): Future[Done] = {
->>>>>>> e0504e03
 
     def tagStatements: Future[Done] =
       if (eventsByTagSettings.eventsByTagEnabled) {
