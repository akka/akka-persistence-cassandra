/*
 * Copyright (C) 2016-2017 Lightbend Inc. <http://www.lightbend.com>
 */

package akka.persistence.cassandra.journal

import java.lang.{Long => JLong}
import java.nio.ByteBuffer
import java.util.{UUID, HashMap => JHMap, Map => JMap}

import akka.Done
import akka.actor.{ActorRef, ActorSystem, ExtendedActorSystem, NoSerializationVerificationNeeded}
import akka.annotation.{DoNotInherit, InternalApi}
import akka.event.{Logging, LoggingAdapter}
import akka.persistence._
import akka.persistence.cassandra.EventWithMetaData.UnknownMetaData
import akka.persistence.cassandra._
import akka.persistence.cassandra.journal.TagWriters.{BulkTagWrite, TagWrite, TagWritersSession}
import akka.persistence.cassandra.query.EventsByPersistenceIdStage.Extractors
import akka.persistence.cassandra.query.scaladsl.CassandraReadJournal
import akka.persistence.cassandra.session.scaladsl.CassandraSession
import akka.persistence.journal.{AsyncWriteJournal, Tagged}
import akka.persistence.query.PersistenceQuery
import akka.serialization.{AsyncSerializer, Serialization, SerializationExtension}
import akka.stream.ActorMaterializer
import akka.stream.scaladsl.Sink
import akka.util.OptionVal
import com.datastax.driver.core._
import com.datastax.driver.core.exceptions.DriverException
import com.datastax.driver.core.policies.RetryPolicy.RetryDecision
import com.datastax.driver.core.policies.{LoggingRetryPolicy, RetryPolicy}
import com.datastax.driver.core.utils.{Bytes, UUIDs}
import com.typesafe.config.Config

import scala.collection.JavaConverters._
import scala.collection.immutable
import scala.collection.immutable.Seq
import scala.concurrent._
import scala.util.control.NonFatal
import scala.util.{Failure, Success, Try}

/**
 * Journal implementation of the cassandra plugin.
 * Inheritance is possible but without any guarantees for future source compatibility.
 */
@DoNotInherit
class CassandraJournal(cfg: Config)
    extends AsyncWriteJournal
    with CassandraRecovery
    with CassandraStatements
    with NoSerializationVerificationNeeded {

  val config = new CassandraJournalConfig(context.system, cfg)
  val serialization = SerializationExtension(context.system)
  val log: LoggingAdapter = Logging(context.system, getClass)

  private lazy val deleteRetryPolicy = new LoggingRetryPolicy(new FixedRetryPolicy(config.deleteRetries))

  import CassandraJournal._
  import config._

  implicit override val ec: ExecutionContext = context.dispatcher

  // readHighestSequence must be performed after pending write for a persistenceId
  // when the persistent actor is restarted.
  // It seems like C* doesn't support session consistency so we handle it ourselves.
  // https://aphyr.com/posts/299-the-trouble-with-timestamps
  private val writeInProgress: JMap[String, Future[Done]] = new JHMap

  // Can't think of a reason why we can't have writes and deletes
  // run concurrently. This should be a very infrequently used
  // so fine to use an immutable list as the value
  private val pendingDeletes: JMap[String, List[PendingDelete]] = new JHMap

  val session = new CassandraSession(
    context.system,
    config.sessionProvider,
    config.sessionSettings,
    context.dispatcher,
    log,
    metricsCategory = s"${self.path.name}",
    init = session => executeCreateKeyspaceAndTables(session, config)
  )

  private val tagWriterSession = TagWritersSession(
    () => preparedWriteToTagViewWithoutMeta,
    () => preparedWriteToTagViewWithMeta,
    session.executeWrite,
    session.selectResultSet,
<<<<<<< HEAD
    preparedWriteToTagProgress,
    preparedWriteTagScanning
  )
=======
    () => preparedWriteToTagProgress,
    () => preparedWriteTagScanning)
>>>>>>> abee6475

  protected val tagWrites: Option[ActorRef] =
    if (config.eventsByTagEnabled)
      Some(
        context.actorOf(TagWriters
                          .props(config.tagWriterSettings, tagWriterSession)
                          .withDispatcher(context.props.dispatcher),
                        "tagWrites")
      )
    else None

  def preparedWriteMessage = session.prepare(writeMessage(withMeta = false)).map(_.setIdempotent(true))
  def preparedSelectDeletedTo =
    session
      .prepare(selectDeletedTo)
      .map(_.setConsistencyLevel(config.readConsistency).setIdempotent(true).setRetryPolicy(readRetryPolicy))
  def preparedSelectHighestSequenceNr =
    session
      .prepare(selectHighestSequenceNr)
      .map(_.setConsistencyLevel(config.readConsistency).setIdempotent(true).setRetryPolicy(readRetryPolicy))
  def preparedInsertDeletedTo =
    session
      .prepare(insertDeletedTo)
      .map(_.setConsistencyLevel(config.writeConsistency).setIdempotent(true))
  def preparedDeleteMessages = session.prepare(deleteMessages).map(_.setIdempotent(true))

  def preparedWriteMessageWithMeta = session.prepare(writeMessage(withMeta = true)).map(_.setIdempotent(true))
  def preparedSelectMessages =
    session
      .prepare(selectMessages)
      .map(_.setConsistencyLevel(readConsistency).setIdempotent(true).setRetryPolicy(readRetryPolicy))
  def preparedWriteInUse = session.prepare(writeInUse).map(_.setIdempotent(true))

  implicit val materializer: ActorMaterializer = ActorMaterializer()(context.system)

  private[akka] lazy val queries =
    PersistenceQuery(context.system.asInstanceOf[ExtendedActorSystem])
      .readJournalFor[CassandraReadJournal](config.queryPlugin)

  override def preStart(): Unit =
    // eager initialization, but not from constructor
    self ! CassandraJournal.Init

  override def receivePluginInternal: Receive = {
    case WriteFinished(persistenceId, f) =>
      writeInProgress.remove(persistenceId, f)

    case DeleteFinished(persistenceId, toSequenceNr, result) =>
      log.debug("Delete finished for persistence id [{}] to [{}] result [{}]", persistenceId, toSequenceNr, result)
      pendingDeletes.get(persistenceId) match {
        case null =>
          log.error("Delete finished but not in pending. Please raise a bug with logs. PersistenceId: [{}]",
                    persistenceId)
        case Nil =>
          log.error("Delete finished but not in pending (empty). Please raise a bug with logs. PersistenceId: [{}]",
                    persistenceId)
        case current :: tail =>
          current.p.complete(result)
          tail match {
            case Nil =>
              pendingDeletes.remove(persistenceId)
            case next :: _ =>
              pendingDeletes.put(persistenceId, tail)
              delete(next.pid, next.toSequenceNr)
          }
      }

    case CassandraJournal.Init =>
      // try initialize early, to be prepared for first real request
      preparedWriteMessage
      preparedWriteMessageWithMeta
      preparedDeleteMessages
      preparedSelectMessages
      preparedWriteInUse
      preparedSelectHighestSequenceNr
      preparedSelectDeletedTo
      preparedInsertDeletedTo
      queries.initialize()

      if (config.eventsByTagEnabled) {
        preparedSelectTagProgress
        preparedSelectTagProgressForPersistenceId
        preparedWriteToTagProgress
        preparedWriteToTagViewWithoutMeta
        preparedWriteToTagViewWithMeta
        preparedWriteTagScanning
      }
  }

  private[akka] val writeRetryPolicy = new LoggingRetryPolicy(new FixedRetryPolicy(config.writeRetries))
  private[akka] val readRetryPolicy = new LoggingRetryPolicy(new FixedRetryPolicy(config.readRetries))
  private[akka] val someReadRetryPolicy = Some(readRetryPolicy)
  private[akka] val someReadConsistency = Some(config.readConsistency)

  override def postStop(): Unit =
    session.close()

  override def asyncWriteMessages(messages: Seq[AtomicWrite]): Future[Seq[Try[Unit]]] = {
    // we need to preserve the order / size of this sequence even though we don't map
    // AtomicWrites 1:1 with a C* insert
    //
    // We must NOT catch serialization exceptions here because rejections will cause
    // holes in the sequence number series and we use the sequence numbers to detect
    // missing (delayed) events in the eventByTag query.
    //
    // Note that we assume that all messages have the same persistenceId, which is
    // the case for Akka 2.4.2.
    def serialize(aw: Seq[(PersistentRepr, UUID)]): Future[SerializedAtomicWrite] = {
      val serializedEventsFut: Future[Seq[Serialized]] = Future.sequence(aw.map {
        case (pr, uuid) =>
          val (pr2, tags) = pr.payload match {
            case Tagged(payload, ts) =>
              (pr.withPayload(payload), ts)
            case _ =>
              (pr, Set.empty[String])
          }
          serializeEvent(pr2, tags, uuid, config.bucketSize, serialization, context.system)
      })

      serializedEventsFut.map { serializedEvents =>
        SerializedAtomicWrite(aw.head._1.persistenceId, serializedEvents)
      }
    }

    val writesWithUuids: Seq[Seq[(PersistentRepr, UUID)]] = messages
      .map(aw => aw.payload.map(pr => (pr, generateUUID(pr))))

    val p = Promise[Done]
    val pid = messages.head.persistenceId
    writeInProgress.put(pid, p.future)

    val tws = Future.sequence(writesWithUuids.map(w => serialize(w))).flatMap {
      serialized: Seq[SerializedAtomicWrite] =>
        val result: Future[Any] =
          if (messages.size <= config.maxMessageBatchSize) {
            // optimize for the common case
            writeMessages(serialized)
          } else {
            val groups: List[Seq[SerializedAtomicWrite]] = serialized.grouped(config.maxMessageBatchSize).toList

            // execute the groups in sequence
            def rec(todo: List[Seq[SerializedAtomicWrite]], acc: List[Unit]): Future[List[Unit]] =
              todo match {
                case write :: remainder => writeMessages(write).flatMap(result => rec(remainder, result :: acc))
                case Nil => Future.successful(acc.reverse)
              }

            rec(groups, Nil)
          }
        result.map(_ => extractTagWrites(serialized))
    }

    tws.onComplete { result =>
      self ! WriteFinished(pid, p.future)
      p.success(Done)
      // notify TagWriters when write was successful
      result.foreach(bulkTagWrite => tagWrites.foreach(_ ! bulkTagWrite))
    }(akka.dispatch.ExecutionContexts.sameThreadExecutionContext)

    //Nil == all good
    tws.map(_ => Nil)(akka.dispatch.ExecutionContexts.sameThreadExecutionContext)
  }

  /**
   * UUID generation is deliberately externalized to allow subclasses to customize the time based uuid for special cases.
   * see https://discuss.lightbend.com/t/akka-persistence-cassandra-events-by-tags-bucket-size-based-on-time-vs-burst-load/1411 and make sure you understand the risk of doing this wrong.
   */
  protected def generateUUID(pr: PersistentRepr): UUID = UUIDs.timeBased()

  private def extractTagWrites(serialized: Seq[SerializedAtomicWrite]): BulkTagWrite =
    if (serialized.isEmpty) BulkTagWrite(Nil, Nil)
    else if (serialized.size == 1 && serialized.head.payload.size == 1) {
      // optimization for one single event, which is the typical case
      val s = serialized.head.payload.head
      if (s.tags.isEmpty) BulkTagWrite(Nil, s :: Nil)
      else BulkTagWrite(s.tags.map(tag => TagWrite(tag, s :: Nil)).toList, Nil)
    } else {
      val messagesByTag: Map[String, Seq[Serialized]] = serialized
        .flatMap(_.payload)
        .flatMap(s => s.tags.map((_, s)))
<<<<<<< HEAD
        .groupBy(_._1)
        .mapValues(_.map(_._2))
=======
        .groupBy(_._1).map { case (tag, messages) => (tag, messages.map(_._2)) }
>>>>>>> abee6475
      val messagesWithoutTag =
        for {
          a <- serialized
          b <- a.payload
          if b.tags.isEmpty
        } yield b

      val writesWithTags: immutable.Seq[TagWrite] = messagesByTag.map {
        case (tag, writes) => TagWrite(tag, writes)
      }.toList

      BulkTagWrite(writesWithTags, messagesWithoutTag)
    }

  private def writeMessages(atomicWrites: Seq[SerializedAtomicWrite]): Future[Unit] = {
    val boundStatements = statementGroup(atomicWrites)
    boundStatements.size match {
      case 1 =>
        boundStatements.head.flatMap(execute(_, writeRetryPolicy))
      case 0 => Future.successful(())
      case _ =>
        Future.sequence(boundStatements).flatMap { stmts =>
          executeBatch(batch => stmts.foreach(batch.add), writeRetryPolicy)
        }
    }
  }

  private def statementGroup(atomicWrites: Seq[SerializedAtomicWrite]): Seq[Future[BoundStatement]] = {
    val maxPnr = partitionNr(atomicWrites.last.payload.last.sequenceNr, targetPartitionSize)
    val firstSeq = atomicWrites.head.payload.head.sequenceNr
    val minPnr = partitionNr(firstSeq, targetPartitionSize)
    val persistenceId: String = atomicWrites.head.persistenceId
    val all = atomicWrites.flatMap(_.payload)

    // reading assumes sequence numbers are in the right partition or partition + 1
    // even if we did allow this it would perform terribly as large C* batches are not good
    require(maxPnr - minPnr <= 1,
            "Do not support AtomicWrites that span 3 partitions. Keep AtomicWrites <= max partition size.")

    val writes: Seq[Future[BoundStatement]] = all.map { m: Serialized =>
      // using two separate statements with or without the meta data columns because
      // then users doesn't have to alter table and add the new columns if they don't use
      // the meta data feature
      val stmt = if (m.meta.isDefined) preparedWriteMessageWithMeta else preparedWriteMessage

      stmt.map { stmt =>
        val bs = stmt.bind()
        bs.setString("persistence_id", persistenceId)
        bs.setLong("partition_nr", maxPnr)
        bs.setLong("sequence_nr", m.sequenceNr)
        bs.setUUID("timestamp", m.timeUuid)
        // Keeping as text for backward compatibility
        bs.setString("timebucket", m.timeBucket.key.toString)
        bs.setString("writer_uuid", m.writerUuid)
        bs.setInt("ser_id", m.serId)
        bs.setString("ser_manifest", m.serManifest)
        bs.setString("event_manifest", m.eventAdapterManifest)
        bs.setBytes("event", m.serialized)
        bs.setSet("tags", m.tags.asJava, classOf[String])

        // meta data, if any
        m.meta.foreach(meta => {
          bs.setInt("meta_ser_id", meta.serId)
          bs.setString("meta_ser_manifest", meta.serManifest)
          bs.setBytes("meta", meta.serialized)
        })
        bs
      }
    }
    // in case we skip an entire partition we want to make sure the empty partition has in in-use flag so scans
    // keep going when they encounter it
    if (partitionNew(firstSeq) && minPnr != maxPnr)
      writes :+ preparedWriteInUse.map(_.bind(persistenceId, minPnr: JLong))
    else
      writes

  }

  /**
   * It is assumed that this is only called during a replay and if fromSequenceNr == highest
   * then asyncReplayMessages won't be called. In that case the tag progress is updated
   * in here rather than during replay messages.
   */
  override def asyncReadHighestSequenceNr(persistenceId: String, fromSequenceNr: Long): Future[Long] = {
    val highestSequenceNr = writeInProgress.get(persistenceId) match {
      case null => asyncReadHighestSequenceNrInternal(persistenceId, fromSequenceNr)
      case f => f.flatMap(_ => asyncReadHighestSequenceNrInternal(persistenceId, fromSequenceNr))
    }

    if (config.eventsByTagEnabled) {
      // map to send tag write progress so actor doesn't finish recovery until it is done
      val persistentActor = sender()
      highestSequenceNr.flatMap { seqNr =>
        if (seqNr == fromSequenceNr && seqNr != 0) {
          log.debug("Snapshot is current so replay won't be required. Calculating tag progress now.")
          val scanningSeqNrFut = tagScanningStartingSequenceNr(persistenceId)
          for {
            tp <- lookupTagProgress(persistenceId)
            _ <- persistenceIdStarting(persistenceId, tp, tagWrites.get, persistentActor)
            scanningSeqNr <- scanningSeqNrFut
            _ <- sendPreSnapshotTagWrites(scanningSeqNr, fromSequenceNr, persistenceId, Long.MaxValue, tp)
          } yield seqNr
        } else if (seqNr == 0) {
          log.debug("New persistenceId [{}]. Sending blank tag progress.", persistenceId)
          persistenceIdStarting(persistenceId, Map.empty, tagWrites.get, persistentActor).map(_ => seqNr)
        } else {
          highestSequenceNr
        }
      }
    } else {
      highestSequenceNr
    }
  }

  /**
   * Not thread safe. Assumed to only be called from the journal actor.
   * However, unlike asyncWriteMessages it can be called before the previous Future completes
   */
  override def asyncDeleteMessagesTo(persistenceId: String, toSequenceNr: Long): Future[Unit] =
    // TODO could "optimize" away deletes that overlap?
    pendingDeletes.get(persistenceId) match {
      case null =>
        log.debug("No outstanding delete for persistence id {}. Sequence nr: {}", persistenceId, toSequenceNr)
        // fast path, no outstanding deletes for this persistenceId
        val p = Promise[Unit]()
        pendingDeletes.put(persistenceId, List(PendingDelete(persistenceId, toSequenceNr, p)))
        delete(persistenceId, toSequenceNr)
        p.future
      case otherDeletes =>
        // Users really should not be firing deletes this quickly
        if (otherDeletes.length > config.maxConcurrentDeletes) {
          log.error("Over [{}] outstanding deletes for persistenceId [{}]. Failing delete",
                    config.maxConcurrentDeletes,
                    persistenceId)
          Future.failed(
            new RuntimeException(
              s"Over ${config.maxConcurrentDeletes} outstanding deletes for persistenceId $persistenceId"
            )
          )
        } else {
          log.debug(
            "Outstanding delete for persistenceId [{}]. Delete to [{}] will be scheduled after previous one finished.",
            persistenceId,
            toSequenceNr
          )
          val p = Promise[Unit]()
          pendingDeletes.put(persistenceId, otherDeletes :+ PendingDelete(persistenceId, toSequenceNr, p))
          p.future
        }
    }

  private def delete(persistenceId: String, toSequenceNr: Long): Future[Unit] = {

    def physicalDelete(lowestPartition: Long, highestPartition: Long, toSeqNr: Long): Future[Done] =
      if (config.cassandra2xCompat) {
        def asyncDeleteMessages(partitionNr: Long, messageIds: Seq[MessageId]): Future[Unit] = {
          val boundStatements = messageIds.map(
            mid => preparedDeleteMessages.map(_.bind(mid.persistenceId, partitionNr: JLong, mid.sequenceNr: JLong))
          )
          Future.sequence(boundStatements).flatMap { stmts =>
            executeBatch(batch => stmts.foreach(batch.add), deleteRetryPolicy)
          }
        }

        val partitionInfos = (lowestPartition to highestPartition).map(partitionInfo(persistenceId, _, toSeqNr))
        val deleteResult =
          Future.sequence(
            partitionInfos.map(
              future =>
                future.flatMap(pi => {
                  Future.sequence((pi.minSequenceNr to pi.maxSequenceNr).grouped(config.maxMessageBatchSize).map {
                    group =>
                      {
                        val groupDeleteResult =
                          asyncDeleteMessages(pi.partitionNr, group map (MessageId(persistenceId, _)))
                        groupDeleteResult.failed.foreach { e =>
                          log.warning(
                            s"Unable to complete deletes for persistence id {}, toSequenceNr {}. " +
                            "The plugin will continue to function correctly but you will need to manually delete the old messages. " +
                            "Caused by: [{}: {}]",
                            persistenceId,
                            toSequenceNr,
                            e.getClass.getName,
                            e.getMessage
                          )
                        }
                        groupDeleteResult
                      }
                  })
                })
            )
          )
        deleteResult.map(_ => Done)

      } else {
        val deleteResult = Future.sequence((lowestPartition to highestPartition).map { partitionNr =>
          val boundDeleteMessages =
            preparedDeleteMessages.map(_.bind(persistenceId, partitionNr: JLong, toSeqNr: JLong))
          boundDeleteMessages.flatMap(execute(_, deleteRetryPolicy))
        })
        deleteResult.failed.foreach { e =>
          log.warning(
            "Unable to complete deletes for persistence id {}, toSequenceNr {}. " +
            "The plugin will continue to function correctly but you will need to manually delete the old messages. " +
            "Caused by: [{}: {}]",
            persistenceId,
            toSequenceNr,
            e.getClass.getName,
            e.getMessage
          )
        }
        deleteResult.map(_ => Done)
      }

    /**
     * Deletes the events by inserting into the metadata table deleted_to
     * and physically deletes the rows.
     */
    def logicalAndPhysicalDelete(highestDeletedSequenceNumber: Long, highestSequenceNr: Long): Future[Done] = {
      val lowestPartition = partitionNr(highestDeletedSequenceNumber + 1, config.targetPartitionSize)
      val toSeqNr = math.min(toSequenceNr, highestSequenceNr)
      val highestPartition = partitionNr(toSeqNr, config.targetPartitionSize) + 1 // may have been moved to the next partition
      val logicalDelete =
        if (toSeqNr <= highestDeletedSequenceNumber) {
          // already deleted same or higher sequence number, don't update highestDeletedSequenceNumber,
          // but perform the physical delete (again), may be a retry request
          Future.successful(())
        } else {
          val boundInsertDeletedTo = preparedInsertDeletedTo.map(_.bind(persistenceId, toSeqNr: JLong))
          boundInsertDeletedTo.flatMap(session.executeWrite)
        }
      logicalDelete.flatMap(_ => physicalDelete(lowestPartition, highestPartition, toSeqNr))
    }

    val deleteResult = for {
      highestDeletedSequenceNumber <- asyncHighestDeletedSequenceNumber(persistenceId)
      highestSequenceNr <- {
        // MaxValue may be used as magic value to delete all events without specifying actual toSequenceNr
        if (toSequenceNr == Long.MaxValue)
          asyncFindHighestSequenceNr(persistenceId, highestDeletedSequenceNumber, config.targetPartitionSize)
        else
          Future.successful(toSequenceNr)
      }
      _ <- logicalAndPhysicalDelete(highestDeletedSequenceNumber, highestSequenceNr)
    } yield ()

    // Kick off any pending deletes when finished.
    deleteResult.onComplete { result =>
      self ! DeleteFinished(persistenceId, toSequenceNr, result)
    }

    deleteResult
  }

  private def partitionInfo(persistenceId: String, partitionNr: Long, maxSequenceNr: Long): Future[PartitionInfo] = {
    val boundSelectHighestSequenceNr = preparedSelectHighestSequenceNr.map(_.bind(persistenceId, partitionNr: JLong))
    boundSelectHighestSequenceNr
      .flatMap(session.selectOne)
      .map(
        row =>
          row
            .map(
              s =>
                PartitionInfo(partitionNr,
                              minSequenceNr(partitionNr),
                              math.min(s.getLong("sequence_nr"), maxSequenceNr))
            )
            .getOrElse(PartitionInfo(partitionNr, minSequenceNr(partitionNr), -1))
      )
  }

  private[akka] def asyncHighestDeletedSequenceNumber(persistenceId: String): Future[Long] = {
    val boundSelectDeletedTo = preparedSelectDeletedTo.map(_.bind(persistenceId))
    boundSelectDeletedTo
      .flatMap(session.selectOne)
      .map(rowOption => rowOption.map(_.getLong("deleted_to")).getOrElse(0))
  }

  private[akka] def asyncReadLowestSequenceNr(persistenceId: String,
                                              fromSequenceNr: Long,
                                              highestDeletedSequenceNumber: Long,
                                              readConsistency: Option[ConsistencyLevel],
                                              retryPolicy: Option[RetryPolicy]): Future[Long] =
    queries
      .eventsByPersistenceId(
        persistenceId,
        fromSequenceNr,
        highestDeletedSequenceNumber,
        1,
        1,
        None,
        "asyncReadLowestSequenceNr",
        readConsistency,
        retryPolicy,
        extractor = Extractors.sequenceNumber(eventDeserializer, serialization)
      )
      .map(_.sequenceNr)
      .runWith(Sink.headOption)
      .map {
        case Some(sequenceNr) => sequenceNr
        case None => fromSequenceNr
      }

  private[akka] def asyncFindHighestSequenceNr(persistenceId: String,
                                               fromSequenceNr: Long,
                                               partitionSize: Long): Future[Long] = {
    def find(currentPnr: Long, currentSnr: Long): Future[Long] = {
      // if every message has been deleted and thus no sequence_nr the driver gives us back 0 for "null" :(
      val boundSelectHighestSequenceNr = preparedSelectHighestSequenceNr.map(_.bind(persistenceId, currentPnr: JLong))
      boundSelectHighestSequenceNr
        .flatMap(session.selectOne)
        .map { rowOption =>
          rowOption.map { row =>
            (row.getBool("used"), row.getLong("sequence_nr"))
          }
        }
        .flatMap {
          // never been to this partition
          case None => Future.successful(currentSnr)
          // don't currently explicitly set false
          case Some((false, _)) => Future.successful(currentSnr)
          // everything deleted in this partition, move to the next
          case Some((true, 0)) => find(currentPnr + 1, currentSnr)
          case Some((_, nextHighest)) => find(currentPnr + 1, nextHighest)
        }
    }

    find(partitionNr(fromSequenceNr, partitionSize), fromSequenceNr)
  }

  private def executeBatch(body: BatchStatement ⇒ Unit, retryPolicy: RetryPolicy): Future[Unit] = {
    val batch = new BatchStatement()
      .setConsistencyLevel(writeConsistency)
      .setRetryPolicy(retryPolicy)
      .asInstanceOf[BatchStatement]
    body(batch)
    session.underlying().flatMap(_.executeAsync(batch)).map(_ => ())
  }

  private def minSequenceNr(partitionNr: Long): Long =
    partitionNr * config.targetPartitionSize + 1

  private def execute(stmt: Statement, retryPolicy: RetryPolicy): Future[Unit] = {
    stmt.setConsistencyLevel(writeConsistency).setRetryPolicy(retryPolicy)
    session.executeWrite(stmt).map(_ => ())
  }

  private def partitionNew(sequenceNr: Long): Boolean =
    (sequenceNr - 1L) % targetPartitionSize == 0L

}

/**
 * INTERNAL API
 */
@InternalApi private[akka] object CassandraJournal {
  private[akka] type Tag = String
  private[akka] type PersistenceId = String
  private[akka] type SequenceNr = Long
  private[akka] type TagPidSequenceNr = Long

  private case object Init

  private case class WriteFinished(pid: String, f: Future[Done]) extends NoSerializationVerificationNeeded

  private case class DeleteFinished(pid: String, toSequenceNr: Long, f: Try[Unit])
      extends NoSerializationVerificationNeeded
  private case class PendingDelete(pid: String, toSequenceNr: Long, p: Promise[Unit])
      extends NoSerializationVerificationNeeded

  private case class SerializedAtomicWrite(persistenceId: String, payload: Seq[Serialized])

  private[akka] case class Serialized(persistenceId: String,
                                      sequenceNr: Long,
                                      serialized: ByteBuffer,
                                      tags: Set[String],
                                      eventAdapterManifest: String,
                                      serManifest: String,
                                      serId: Int,
                                      writerUuid: String,
                                      meta: Option[SerializedMeta],
                                      timeUuid: UUID,
                                      timeBucket: TimeBucket)

  private[akka] case class SerializedMeta(serialized: ByteBuffer, serManifest: String, serId: Int)

  private case class PartitionInfo(partitionNr: Long, minSequenceNr: Long, maxSequenceNr: Long)
  private case class MessageId(persistenceId: String, sequenceNr: Long)

  class EventDeserializer(system: ActorSystem) {

    private val serialization = SerializationExtension(system)

    // caching to avoid repeated check via ColumnDefinitions
    private def hasColumn(column: String, row: Row, cached: Option[Boolean], updateCache: Boolean => Unit): Boolean =
      cached match {
        case Some(b) => b
        case None =>
          val b = row.getColumnDefinitions.contains(column)
          updateCache(b)
          b
      }

    @volatile private var _hasMetaColumns: Option[Boolean] = None
    private val updateMetaColumnsCache: Boolean => Unit = b => _hasMetaColumns = Some(b)
    def hasMetaColumns(row: Row): Boolean =
      hasColumn("meta", row, _hasMetaColumns, updateMetaColumnsCache)

    @volatile private var _hasOldTagsColumns: Option[Boolean] = None
    private val updateOldTagsColumnsCache: Boolean => Unit = b => _hasOldTagsColumns = Some(b)
    def hasOldTagsColumns(row: Row): Boolean =
      hasColumn("tag1", row, _hasOldTagsColumns, updateOldTagsColumnsCache)

    @volatile private var _hasTagsColumn: Option[Boolean] = None
    private val updateTagsColumnCache: Boolean => Unit = b => _hasTagsColumn = Some(b)
    def hasTagsColumn(row: Row): Boolean =
      hasColumn("tags", row, _hasTagsColumn, updateTagsColumnCache)

    def deserializeEvent(row: Row, async: Boolean)(implicit ec: ExecutionContext): Future[Any] =
      try {

        def meta: OptionVal[AnyRef] =
          if (hasMetaColumns(row)) {
            row.getBytes("meta") match {
              case null =>
                OptionVal.None // no meta data
              case metaBytes =>
                // has meta data, wrap in EventWithMetaData
                val metaSerId = row.getInt("meta_ser_id")
                val metaSerManifest = row.getString("meta_ser_manifest")
                val meta = serialization.deserialize(Bytes.getArray(metaBytes), metaSerId, metaSerManifest) match {
                  case Success(m) => m
                  case Failure(_) =>
                    // don't fail replay/query because of deserialization problem with meta data
                    // see motivation in UnknownMetaData
                    UnknownMetaData(metaSerId, metaSerManifest)
                }
                OptionVal.Some(meta)
            }
          } else {
            // for backwards compatibility, when table was not altered, meta columns not added
            OptionVal.None // no meta data
          }

        val bytes = Bytes.getArray(row.getBytes("event"))
        val serId = row.getInt("ser_id")
        val manifest = row.getString("ser_manifest")

        serialization.serializerByIdentity.get(serId) match {
          case Some(asyncSerializer: AsyncSerializer) =>
            Serialization.withTransportInformation(system.asInstanceOf[ExtendedActorSystem]) { () =>
              asyncSerializer.fromBinaryAsync(bytes, manifest).map { event =>
                meta match {
                  case OptionVal.None => event
                  case OptionVal.Some(m) => EventWithMetaData(event, m)
                }
              }
            }

          case _ =>
            def deserializedEvent: AnyRef = {
              // Serialization.deserialize adds transport info
              val event = serialization.deserialize(bytes, serId, manifest).get
              meta match {
                case OptionVal.None => event
                case OptionVal.Some(m) => EventWithMetaData(event, m)
              }
            }

            if (async) Future(deserializedEvent)
            else Future.successful(deserializedEvent)
        }

      } catch {
        case NonFatal(e) => Future.failed(e)
      }
  }
}

/**
 * The retry policy that is used for reads, writes and deletes with
 * configured number of retries before giving up.
 * See http://docs.datastax.com/en/developer/java-driver/3.1/manual/retries/
 */
class FixedRetryPolicy(number: Int) extends RetryPolicy {
  override def onUnavailable(statement: Statement,
                             cl: ConsistencyLevel,
                             requiredReplica: Int,
                             aliveReplica: Int,
                             nbRetry: Int): RetryDecision =
    // Same implementation as in DefaultRetryPolicy
    // If this is the first retry it triggers a retry on the next host.
    // The rationale is that the first coordinator might have been network-isolated from all other nodes (thinking
    // they're down), but still able to communicate with the client; in that case, retrying on the same host has almost
    // no chance of success, but moving to the next host might solve the issue.
    if (nbRetry == 0)
      tryNextHost(cl, nbRetry) // see DefaultRetryPolicy
    else
      retry(cl, nbRetry)

  override def onWriteTimeout(statement: Statement,
                              cl: ConsistencyLevel,
                              writeType: WriteType,
                              requiredAcks: Int,
                              receivedAcks: Int,
                              nbRetry: Int): RetryDecision =
    retry(cl, nbRetry)

  override def onReadTimeout(statement: Statement,
                             cl: ConsistencyLevel,
                             requiredResponses: Int,
                             receivedResponses: Int,
                             dataRetrieved: Boolean,
                             nbRetry: Int): RetryDecision =
    retry(cl, nbRetry)
  override def onRequestError(statement: Statement,
                              cl: ConsistencyLevel,
                              cause: DriverException,
                              nbRetry: Int): RetryDecision =
    tryNextHost(cl, nbRetry)

  private def retry(cl: ConsistencyLevel, nbRetry: Int): RetryDecision =
    if (nbRetry < number) RetryDecision.retry(cl) else RetryDecision.rethrow()

  private def tryNextHost(cl: ConsistencyLevel, nbRetry: Int): RetryDecision =
    if (nbRetry < number) RetryDecision.tryNextHost(cl) else RetryDecision.rethrow()

  override def init(c: Cluster): Unit = ()
  override def close(): Unit = ()

}<|MERGE_RESOLUTION|>--- conflicted
+++ resolved
@@ -4,32 +4,32 @@
 
 package akka.persistence.cassandra.journal
 
-import java.lang.{Long => JLong}
+import java.lang.{ Long => JLong }
 import java.nio.ByteBuffer
-import java.util.{UUID, HashMap => JHMap, Map => JMap}
+import java.util.{ UUID, HashMap => JHMap, Map => JMap }
 
 import akka.Done
-import akka.actor.{ActorRef, ActorSystem, ExtendedActorSystem, NoSerializationVerificationNeeded}
-import akka.annotation.{DoNotInherit, InternalApi}
-import akka.event.{Logging, LoggingAdapter}
+import akka.actor.{ ActorRef, ActorSystem, ExtendedActorSystem, NoSerializationVerificationNeeded }
+import akka.annotation.{ DoNotInherit, InternalApi }
+import akka.event.{ Logging, LoggingAdapter }
 import akka.persistence._
 import akka.persistence.cassandra.EventWithMetaData.UnknownMetaData
 import akka.persistence.cassandra._
-import akka.persistence.cassandra.journal.TagWriters.{BulkTagWrite, TagWrite, TagWritersSession}
+import akka.persistence.cassandra.journal.TagWriters.{ BulkTagWrite, TagWrite, TagWritersSession }
 import akka.persistence.cassandra.query.EventsByPersistenceIdStage.Extractors
 import akka.persistence.cassandra.query.scaladsl.CassandraReadJournal
 import akka.persistence.cassandra.session.scaladsl.CassandraSession
-import akka.persistence.journal.{AsyncWriteJournal, Tagged}
+import akka.persistence.journal.{ AsyncWriteJournal, Tagged }
 import akka.persistence.query.PersistenceQuery
-import akka.serialization.{AsyncSerializer, Serialization, SerializationExtension}
+import akka.serialization.{ AsyncSerializer, Serialization, SerializationExtension }
 import akka.stream.ActorMaterializer
 import akka.stream.scaladsl.Sink
 import akka.util.OptionVal
 import com.datastax.driver.core._
 import com.datastax.driver.core.exceptions.DriverException
 import com.datastax.driver.core.policies.RetryPolicy.RetryDecision
-import com.datastax.driver.core.policies.{LoggingRetryPolicy, RetryPolicy}
-import com.datastax.driver.core.utils.{Bytes, UUIDs}
+import com.datastax.driver.core.policies.{ LoggingRetryPolicy, RetryPolicy }
+import com.datastax.driver.core.utils.{ Bytes, UUIDs }
 import com.typesafe.config.Config
 
 import scala.collection.JavaConverters._
@@ -37,18 +37,17 @@
 import scala.collection.immutable.Seq
 import scala.concurrent._
 import scala.util.control.NonFatal
-import scala.util.{Failure, Success, Try}
+import scala.util.{ Failure, Success, Try }
 
 /**
  * Journal implementation of the cassandra plugin.
  * Inheritance is possible but without any guarantees for future source compatibility.
  */
 @DoNotInherit
-class CassandraJournal(cfg: Config)
-    extends AsyncWriteJournal
-    with CassandraRecovery
-    with CassandraStatements
-    with NoSerializationVerificationNeeded {
+class CassandraJournal(cfg: Config) extends AsyncWriteJournal
+  with CassandraRecovery
+  with CassandraStatements
+  with NoSerializationVerificationNeeded {
 
   val config = new CassandraJournalConfig(context.system, cfg)
   val serialization = SerializationExtension(context.system)
@@ -79,53 +78,36 @@
     context.dispatcher,
     log,
     metricsCategory = s"${self.path.name}",
-    init = session => executeCreateKeyspaceAndTables(session, config)
-  )
+    init = session =>
+      executeCreateKeyspaceAndTables(session, config))
 
   private val tagWriterSession = TagWritersSession(
     () => preparedWriteToTagViewWithoutMeta,
     () => preparedWriteToTagViewWithMeta,
     session.executeWrite,
     session.selectResultSet,
-<<<<<<< HEAD
-    preparedWriteToTagProgress,
-    preparedWriteTagScanning
-  )
-=======
     () => preparedWriteToTagProgress,
     () => preparedWriteTagScanning)
->>>>>>> abee6475
 
   protected val tagWrites: Option[ActorRef] =
     if (config.eventsByTagEnabled)
-      Some(
-        context.actorOf(TagWriters
-                          .props(config.tagWriterSettings, tagWriterSession)
-                          .withDispatcher(context.props.dispatcher),
-                        "tagWrites")
-      )
+      Some(context.actorOf(TagWriters.props(config.tagWriterSettings, tagWriterSession)
+        .withDispatcher(context.props.dispatcher), "tagWrites"))
     else None
 
   def preparedWriteMessage = session.prepare(writeMessage(withMeta = false)).map(_.setIdempotent(true))
-  def preparedSelectDeletedTo =
-    session
-      .prepare(selectDeletedTo)
-      .map(_.setConsistencyLevel(config.readConsistency).setIdempotent(true).setRetryPolicy(readRetryPolicy))
-  def preparedSelectHighestSequenceNr =
-    session
-      .prepare(selectHighestSequenceNr)
-      .map(_.setConsistencyLevel(config.readConsistency).setIdempotent(true).setRetryPolicy(readRetryPolicy))
-  def preparedInsertDeletedTo =
-    session
-      .prepare(insertDeletedTo)
-      .map(_.setConsistencyLevel(config.writeConsistency).setIdempotent(true))
+  def preparedSelectDeletedTo = session.prepare(selectDeletedTo)
+    .map(_.setConsistencyLevel(config.readConsistency).setIdempotent(true).setRetryPolicy(readRetryPolicy))
+  def preparedSelectHighestSequenceNr = session.prepare(selectHighestSequenceNr)
+    .map(_.setConsistencyLevel(config.readConsistency).setIdempotent(true).setRetryPolicy(readRetryPolicy))
+  def preparedInsertDeletedTo = session.prepare(insertDeletedTo)
+    .map(_.setConsistencyLevel(config.writeConsistency).setIdempotent(true))
   def preparedDeleteMessages = session.prepare(deleteMessages).map(_.setIdempotent(true))
 
-  def preparedWriteMessageWithMeta = session.prepare(writeMessage(withMeta = true)).map(_.setIdempotent(true))
-  def preparedSelectMessages =
-    session
-      .prepare(selectMessages)
-      .map(_.setConsistencyLevel(readConsistency).setIdempotent(true).setRetryPolicy(readRetryPolicy))
+  def preparedWriteMessageWithMeta = session.prepare(
+    writeMessage(withMeta = true)).map(_.setIdempotent(true))
+  def preparedSelectMessages = session.prepare(selectMessages)
+    .map(_.setConsistencyLevel(readConsistency).setIdempotent(true).setRetryPolicy(readRetryPolicy))
   def preparedWriteInUse = session.prepare(writeInUse).map(_.setIdempotent(true))
 
   implicit val materializer: ActorMaterializer = ActorMaterializer()(context.system)
@@ -134,9 +116,10 @@
     PersistenceQuery(context.system.asInstanceOf[ExtendedActorSystem])
       .readJournalFor[CassandraReadJournal](config.queryPlugin)
 
-  override def preStart(): Unit =
+  override def preStart(): Unit = {
     // eager initialization, but not from constructor
     self ! CassandraJournal.Init
+  }
 
   override def receivePluginInternal: Receive = {
     case WriteFinished(persistenceId, f) =>
@@ -146,11 +129,9 @@
       log.debug("Delete finished for persistence id [{}] to [{}] result [{}]", persistenceId, toSequenceNr, result)
       pendingDeletes.get(persistenceId) match {
         case null =>
-          log.error("Delete finished but not in pending. Please raise a bug with logs. PersistenceId: [{}]",
-                    persistenceId)
+          log.error("Delete finished but not in pending. Please raise a bug with logs. PersistenceId: [{}]", persistenceId)
         case Nil =>
-          log.error("Delete finished but not in pending (empty). Please raise a bug with logs. PersistenceId: [{}]",
-                    persistenceId)
+          log.error("Delete finished but not in pending (empty). Please raise a bug with logs. PersistenceId: [{}]", persistenceId)
         case current :: tail =>
           current.p.complete(result)
           tail match {
@@ -189,8 +170,9 @@
   private[akka] val someReadRetryPolicy = Some(readRetryPolicy)
   private[akka] val someReadConsistency = Some(config.readConsistency)
 
-  override def postStop(): Unit =
+  override def postStop(): Unit = {
     session.close()
+  }
 
   override def asyncWriteMessages(messages: Seq[AtomicWrite]): Future[Seq[Try[Unit]]] = {
     // we need to preserve the order / size of this sequence even though we don't map
@@ -226,25 +208,24 @@
     val pid = messages.head.persistenceId
     writeInProgress.put(pid, p.future)
 
-    val tws = Future.sequence(writesWithUuids.map(w => serialize(w))).flatMap {
-      serialized: Seq[SerializedAtomicWrite] =>
-        val result: Future[Any] =
-          if (messages.size <= config.maxMessageBatchSize) {
-            // optimize for the common case
-            writeMessages(serialized)
-          } else {
-            val groups: List[Seq[SerializedAtomicWrite]] = serialized.grouped(config.maxMessageBatchSize).toList
-
-            // execute the groups in sequence
-            def rec(todo: List[Seq[SerializedAtomicWrite]], acc: List[Unit]): Future[List[Unit]] =
-              todo match {
-                case write :: remainder => writeMessages(write).flatMap(result => rec(remainder, result :: acc))
-                case Nil => Future.successful(acc.reverse)
-              }
-
-            rec(groups, Nil)
-          }
-        result.map(_ => extractTagWrites(serialized))
+    val tws = Future.sequence(writesWithUuids.map(w => serialize(w))).flatMap { serialized: Seq[SerializedAtomicWrite] =>
+      val result: Future[Any] =
+        if (messages.size <= config.maxMessageBatchSize) {
+          // optimize for the common case
+          writeMessages(serialized)
+        } else {
+          val groups: List[Seq[SerializedAtomicWrite]] = serialized.grouped(config.maxMessageBatchSize).toList
+
+          // execute the groups in sequence
+          def rec(todo: List[Seq[SerializedAtomicWrite]], acc: List[Unit]): Future[List[Unit]] =
+            todo match {
+              case write :: remainder => writeMessages(write).flatMap(result => rec(remainder, result :: acc))
+              case Nil                => Future.successful(acc.reverse)
+            }
+
+          rec(groups, Nil)
+        }
+      result.map(_ => extractTagWrites(serialized))
     }
 
     tws.onComplete { result =>
@@ -264,7 +245,7 @@
    */
   protected def generateUUID(pr: PersistentRepr): UUID = UUIDs.timeBased()
 
-  private def extractTagWrites(serialized: Seq[SerializedAtomicWrite]): BulkTagWrite =
+  private def extractTagWrites(serialized: Seq[SerializedAtomicWrite]): BulkTagWrite = {
     if (serialized.isEmpty) BulkTagWrite(Nil, Nil)
     else if (serialized.size == 1 && serialized.head.payload.size == 1) {
       // optimization for one single event, which is the typical case
@@ -275,12 +256,7 @@
       val messagesByTag: Map[String, Seq[Serialized]] = serialized
         .flatMap(_.payload)
         .flatMap(s => s.tags.map((_, s)))
-<<<<<<< HEAD
-        .groupBy(_._1)
-        .mapValues(_.map(_._2))
-=======
         .groupBy(_._1).map { case (tag, messages) => (tag, messages.map(_._2)) }
->>>>>>> abee6475
       val messagesWithoutTag =
         for {
           a <- serialized
@@ -294,6 +270,8 @@
 
       BulkTagWrite(writesWithTags, messagesWithoutTag)
     }
+
+  }
 
   private def writeMessages(atomicWrites: Seq[SerializedAtomicWrite]): Future[Unit] = {
     val boundStatements = statementGroup(atomicWrites)
@@ -317,8 +295,7 @@
 
     // reading assumes sequence numbers are in the right partition or partition + 1
     // even if we did allow this it would perform terribly as large C* batches are not good
-    require(maxPnr - minPnr <= 1,
-            "Do not support AtomicWrites that span 3 partitions. Keep AtomicWrites <= max partition size.")
+    require(maxPnr - minPnr <= 1, "Do not support AtomicWrites that span 3 partitions. Keep AtomicWrites <= max partition size.")
 
     val writes: Seq[Future[BoundStatement]] = all.map { m: Serialized =>
       // using two separate statements with or without the meta data columns because
@@ -326,28 +303,29 @@
       // the meta data feature
       val stmt = if (m.meta.isDefined) preparedWriteMessageWithMeta else preparedWriteMessage
 
-      stmt.map { stmt =>
-        val bs = stmt.bind()
-        bs.setString("persistence_id", persistenceId)
-        bs.setLong("partition_nr", maxPnr)
-        bs.setLong("sequence_nr", m.sequenceNr)
-        bs.setUUID("timestamp", m.timeUuid)
-        // Keeping as text for backward compatibility
-        bs.setString("timebucket", m.timeBucket.key.toString)
-        bs.setString("writer_uuid", m.writerUuid)
-        bs.setInt("ser_id", m.serId)
-        bs.setString("ser_manifest", m.serManifest)
-        bs.setString("event_manifest", m.eventAdapterManifest)
-        bs.setBytes("event", m.serialized)
-        bs.setSet("tags", m.tags.asJava, classOf[String])
-
-        // meta data, if any
-        m.meta.foreach(meta => {
-          bs.setInt("meta_ser_id", meta.serId)
-          bs.setString("meta_ser_manifest", meta.serManifest)
-          bs.setBytes("meta", meta.serialized)
-        })
-        bs
+      stmt.map {
+        stmt =>
+          val bs = stmt.bind()
+          bs.setString("persistence_id", persistenceId)
+          bs.setLong("partition_nr", maxPnr)
+          bs.setLong("sequence_nr", m.sequenceNr)
+          bs.setUUID("timestamp", m.timeUuid)
+          // Keeping as text for backward compatibility
+          bs.setString("timebucket", m.timeBucket.key.toString)
+          bs.setString("writer_uuid", m.writerUuid)
+          bs.setInt("ser_id", m.serId)
+          bs.setString("ser_manifest", m.serManifest)
+          bs.setString("event_manifest", m.eventAdapterManifest)
+          bs.setBytes("event", m.serialized)
+          bs.setSet("tags", m.tags.asJava, classOf[String])
+
+          // meta data, if any
+          m.meta.foreach(meta => {
+            bs.setInt("meta_ser_id", meta.serId)
+            bs.setString("meta_ser_manifest", meta.serManifest)
+            bs.setBytes("meta", meta.serialized)
+          })
+          bs
       }
     }
     // in case we skip an entire partition we want to make sure the empty partition has in in-use flag so scans
@@ -367,7 +345,7 @@
   override def asyncReadHighestSequenceNr(persistenceId: String, fromSequenceNr: Long): Future[Long] = {
     val highestSequenceNr = writeInProgress.get(persistenceId) match {
       case null => asyncReadHighestSequenceNrInternal(persistenceId, fromSequenceNr)
-      case f => f.flatMap(_ => asyncReadHighestSequenceNrInternal(persistenceId, fromSequenceNr))
+      case f    => f.flatMap(_ => asyncReadHighestSequenceNrInternal(persistenceId, fromSequenceNr))
     }
 
     if (config.eventsByTagEnabled) {
@@ -399,7 +377,8 @@
    * Not thread safe. Assumed to only be called from the journal actor.
    * However, unlike asyncWriteMessages it can be called before the previous Future completes
    */
-  override def asyncDeleteMessagesTo(persistenceId: String, toSequenceNr: Long): Future[Unit] =
+  override def asyncDeleteMessagesTo(persistenceId: String, toSequenceNr: Long): Future[Unit] = {
+
     // TODO could "optimize" away deletes that overlap?
     pendingDeletes.get(persistenceId) match {
       case null =>
@@ -412,34 +391,24 @@
       case otherDeletes =>
         // Users really should not be firing deletes this quickly
         if (otherDeletes.length > config.maxConcurrentDeletes) {
-          log.error("Over [{}] outstanding deletes for persistenceId [{}]. Failing delete",
-                    config.maxConcurrentDeletes,
-                    persistenceId)
-          Future.failed(
-            new RuntimeException(
-              s"Over ${config.maxConcurrentDeletes} outstanding deletes for persistenceId $persistenceId"
-            )
-          )
+          log.error("Over [{}] outstanding deletes for persistenceId [{}]. Failing delete", config.maxConcurrentDeletes, persistenceId)
+          Future.failed(new RuntimeException(s"Over ${config.maxConcurrentDeletes} outstanding deletes for persistenceId $persistenceId"))
         } else {
-          log.debug(
-            "Outstanding delete for persistenceId [{}]. Delete to [{}] will be scheduled after previous one finished.",
-            persistenceId,
-            toSequenceNr
-          )
+          log.debug("Outstanding delete for persistenceId [{}]. Delete to [{}] will be scheduled after previous one finished.", persistenceId, toSequenceNr)
           val p = Promise[Unit]()
           pendingDeletes.put(persistenceId, otherDeletes :+ PendingDelete(persistenceId, toSequenceNr, p))
           p.future
         }
     }
+  }
 
   private def delete(persistenceId: String, toSequenceNr: Long): Future[Unit] = {
 
-    def physicalDelete(lowestPartition: Long, highestPartition: Long, toSeqNr: Long): Future[Done] =
+    def physicalDelete(lowestPartition: Long, highestPartition: Long, toSeqNr: Long): Future[Done] = {
       if (config.cassandra2xCompat) {
         def asyncDeleteMessages(partitionNr: Long, messageIds: Seq[MessageId]): Future[Unit] = {
-          val boundStatements = messageIds.map(
-            mid => preparedDeleteMessages.map(_.bind(mid.persistenceId, partitionNr: JLong, mid.sequenceNr: JLong))
-          )
+          val boundStatements = messageIds.map(mid =>
+            preparedDeleteMessages.map(_.bind(mid.persistenceId, partitionNr: JLong, mid.sequenceNr: JLong)))
           Future.sequence(boundStatements).flatMap { stmts =>
             executeBatch(batch => stmts.foreach(batch.add), deleteRetryPolicy)
           }
@@ -447,53 +416,35 @@
 
         val partitionInfos = (lowestPartition to highestPartition).map(partitionInfo(persistenceId, _, toSeqNr))
         val deleteResult =
-          Future.sequence(
-            partitionInfos.map(
-              future =>
-                future.flatMap(pi => {
-                  Future.sequence((pi.minSequenceNr to pi.maxSequenceNr).grouped(config.maxMessageBatchSize).map {
-                    group =>
-                      {
-                        val groupDeleteResult =
-                          asyncDeleteMessages(pi.partitionNr, group map (MessageId(persistenceId, _)))
-                        groupDeleteResult.failed.foreach { e =>
-                          log.warning(
-                            s"Unable to complete deletes for persistence id {}, toSequenceNr {}. " +
-                            "The plugin will continue to function correctly but you will need to manually delete the old messages. " +
-                            "Caused by: [{}: {}]",
-                            persistenceId,
-                            toSequenceNr,
-                            e.getClass.getName,
-                            e.getMessage
-                          )
-                        }
-                        groupDeleteResult
-                      }
-                  })
-                })
-            )
-          )
+          Future.sequence(partitionInfos.map(future => future.flatMap(pi => {
+            Future.sequence((pi.minSequenceNr to pi.maxSequenceNr).grouped(config.maxMessageBatchSize).map {
+              group =>
+                {
+                  val groupDeleteResult = asyncDeleteMessages(pi.partitionNr, group map (MessageId(persistenceId, _)))
+                  groupDeleteResult.failed.foreach { e =>
+                    log.warning(s"Unable to complete deletes for persistence id {}, toSequenceNr {}. " +
+                      "The plugin will continue to function correctly but you will need to manually delete the old messages. " +
+                      "Caused by: [{}: {}]", persistenceId, toSequenceNr, e.getClass.getName, e.getMessage)
+                  }
+                  groupDeleteResult
+                }
+            })
+          })))
         deleteResult.map(_ => Done)
 
       } else {
         val deleteResult = Future.sequence((lowestPartition to highestPartition).map { partitionNr =>
-          val boundDeleteMessages =
-            preparedDeleteMessages.map(_.bind(persistenceId, partitionNr: JLong, toSeqNr: JLong))
+          val boundDeleteMessages = preparedDeleteMessages.map(_.bind(persistenceId, partitionNr: JLong, toSeqNr: JLong))
           boundDeleteMessages.flatMap(execute(_, deleteRetryPolicy))
         })
         deleteResult.failed.foreach { e =>
-          log.warning(
-            "Unable to complete deletes for persistence id {}, toSequenceNr {}. " +
+          log.warning("Unable to complete deletes for persistence id {}, toSequenceNr {}. " +
             "The plugin will continue to function correctly but you will need to manually delete the old messages. " +
-            "Caused by: [{}: {}]",
-            persistenceId,
-            toSequenceNr,
-            e.getClass.getName,
-            e.getMessage
-          )
+            "Caused by: [{}: {}]", persistenceId, toSequenceNr, e.getClass.getName, e.getMessage)
         }
         deleteResult.map(_ => Done)
       }
+    }
 
     /**
      * Deletes the events by inserting into the metadata table deleted_to
@@ -528,42 +479,30 @@
     } yield ()
 
     // Kick off any pending deletes when finished.
-    deleteResult.onComplete { result =>
-      self ! DeleteFinished(persistenceId, toSequenceNr, result)
-    }
+    deleteResult.onComplete { result => self ! DeleteFinished(persistenceId, toSequenceNr, result) }
 
     deleteResult
   }
 
   private def partitionInfo(persistenceId: String, partitionNr: Long, maxSequenceNr: Long): Future[PartitionInfo] = {
     val boundSelectHighestSequenceNr = preparedSelectHighestSequenceNr.map(_.bind(persistenceId, partitionNr: JLong))
-    boundSelectHighestSequenceNr
-      .flatMap(session.selectOne)
-      .map(
-        row =>
-          row
-            .map(
-              s =>
-                PartitionInfo(partitionNr,
-                              minSequenceNr(partitionNr),
-                              math.min(s.getLong("sequence_nr"), maxSequenceNr))
-            )
-            .getOrElse(PartitionInfo(partitionNr, minSequenceNr(partitionNr), -1))
-      )
+    boundSelectHighestSequenceNr.flatMap(session.selectOne)
+      .map(row => row.map(s => PartitionInfo(partitionNr, minSequenceNr(partitionNr), math.min(s.getLong("sequence_nr"), maxSequenceNr)))
+        .getOrElse(PartitionInfo(partitionNr, minSequenceNr(partitionNr), -1)))
   }
 
   private[akka] def asyncHighestDeletedSequenceNumber(persistenceId: String): Future[Long] = {
     val boundSelectDeletedTo = preparedSelectDeletedTo.map(_.bind(persistenceId))
-    boundSelectDeletedTo
-      .flatMap(session.selectOne)
+    boundSelectDeletedTo.flatMap(session.selectOne)
       .map(rowOption => rowOption.map(_.getLong("deleted_to")).getOrElse(0))
   }
 
-  private[akka] def asyncReadLowestSequenceNr(persistenceId: String,
-                                              fromSequenceNr: Long,
-                                              highestDeletedSequenceNumber: Long,
-                                              readConsistency: Option[ConsistencyLevel],
-                                              retryPolicy: Option[RetryPolicy]): Future[Long] =
+  private[akka] def asyncReadLowestSequenceNr(
+    persistenceId:                String,
+    fromSequenceNr:               Long,
+    highestDeletedSequenceNumber: Long,
+    readConsistency:              Option[ConsistencyLevel],
+    retryPolicy:                  Option[RetryPolicy]): Future[Long] = {
     queries
       .eventsByPersistenceId(
         persistenceId,
@@ -575,23 +514,20 @@
         "asyncReadLowestSequenceNr",
         readConsistency,
         retryPolicy,
-        extractor = Extractors.sequenceNumber(eventDeserializer, serialization)
-      )
+        extractor = Extractors.sequenceNumber(eventDeserializer, serialization))
       .map(_.sequenceNr)
       .runWith(Sink.headOption)
       .map {
         case Some(sequenceNr) => sequenceNr
-        case None => fromSequenceNr
-      }
-
-  private[akka] def asyncFindHighestSequenceNr(persistenceId: String,
-                                               fromSequenceNr: Long,
-                                               partitionSize: Long): Future[Long] = {
+        case None             => fromSequenceNr
+      }
+  }
+
+  private[akka] def asyncFindHighestSequenceNr(persistenceId: String, fromSequenceNr: Long, partitionSize: Long): Future[Long] = {
     def find(currentPnr: Long, currentSnr: Long): Future[Long] = {
       // if every message has been deleted and thus no sequence_nr the driver gives us back 0 for "null" :(
       val boundSelectHighestSequenceNr = preparedSelectHighestSequenceNr.map(_.bind(persistenceId, currentPnr: JLong))
-      boundSelectHighestSequenceNr
-        .flatMap(session.selectOne)
+      boundSelectHighestSequenceNr.flatMap(session.selectOne)
         .map { rowOption =>
           rowOption.map { row =>
             (row.getBool("used"), row.getLong("sequence_nr"))
@@ -599,11 +535,11 @@
         }
         .flatMap {
           // never been to this partition
-          case None => Future.successful(currentSnr)
+          case None                   => Future.successful(currentSnr)
           // don't currently explicitly set false
-          case Some((false, _)) => Future.successful(currentSnr)
+          case Some((false, _))       => Future.successful(currentSnr)
           // everything deleted in this partition, move to the next
-          case Some((true, 0)) => find(currentPnr + 1, currentSnr)
+          case Some((true, 0))        => find(currentPnr + 1, currentSnr)
           case Some((_, nextHighest)) => find(currentPnr + 1, nextHighest)
         }
     }
@@ -612,10 +548,7 @@
   }
 
   private def executeBatch(body: BatchStatement ⇒ Unit, retryPolicy: RetryPolicy): Future[Unit] = {
-    val batch = new BatchStatement()
-      .setConsistencyLevel(writeConsistency)
-      .setRetryPolicy(retryPolicy)
-      .asInstanceOf[BatchStatement]
+    val batch = new BatchStatement().setConsistencyLevel(writeConsistency).setRetryPolicy(retryPolicy).asInstanceOf[BatchStatement]
     body(batch)
     session.underlying().flatMap(_.executeAsync(batch)).map(_ => ())
   }
@@ -646,24 +579,14 @@
 
   private case class WriteFinished(pid: String, f: Future[Done]) extends NoSerializationVerificationNeeded
 
-  private case class DeleteFinished(pid: String, toSequenceNr: Long, f: Try[Unit])
-      extends NoSerializationVerificationNeeded
-  private case class PendingDelete(pid: String, toSequenceNr: Long, p: Promise[Unit])
-      extends NoSerializationVerificationNeeded
+  private case class DeleteFinished(pid: String, toSequenceNr: Long, f: Try[Unit]) extends NoSerializationVerificationNeeded
+  private case class PendingDelete(pid: String, toSequenceNr: Long, p: Promise[Unit]) extends NoSerializationVerificationNeeded
 
   private case class SerializedAtomicWrite(persistenceId: String, payload: Seq[Serialized])
 
-  private[akka] case class Serialized(persistenceId: String,
-                                      sequenceNr: Long,
-                                      serialized: ByteBuffer,
-                                      tags: Set[String],
-                                      eventAdapterManifest: String,
-                                      serManifest: String,
-                                      serId: Int,
-                                      writerUuid: String,
-                                      meta: Option[SerializedMeta],
-                                      timeUuid: UUID,
-                                      timeBucket: TimeBucket)
+  private[akka] case class Serialized(persistenceId: String, sequenceNr: Long, serialized: ByteBuffer, tags: Set[String],
+                                      eventAdapterManifest: String, serManifest: String, serId: Int, writerUuid: String,
+                                      meta: Option[SerializedMeta], timeUuid: UUID, timeBucket: TimeBucket)
 
   private[akka] case class SerializedMeta(serialized: ByteBuffer, serManifest: String, serId: Int)
 
@@ -675,7 +598,7 @@
     private val serialization = SerializationExtension(system)
 
     // caching to avoid repeated check via ColumnDefinitions
-    private def hasColumn(column: String, row: Row, cached: Option[Boolean], updateCache: Boolean => Unit): Boolean =
+    private def hasColumn(column: String, row: Row, cached: Option[Boolean], updateCache: Boolean => Unit): Boolean = {
       cached match {
         case Some(b) => b
         case None =>
@@ -683,6 +606,7 @@
           updateCache(b)
           b
       }
+    }
 
     @volatile private var _hasMetaColumns: Option[Boolean] = None
     private val updateMetaColumnsCache: Boolean => Unit = b => _hasMetaColumns = Some(b)
@@ -699,64 +623,67 @@
     def hasTagsColumn(row: Row): Boolean =
       hasColumn("tags", row, _hasTagsColumn, updateTagsColumnCache)
 
-    def deserializeEvent(row: Row, async: Boolean)(implicit ec: ExecutionContext): Future[Any] =
-      try {
-
-        def meta: OptionVal[AnyRef] =
-          if (hasMetaColumns(row)) {
-            row.getBytes("meta") match {
-              case null =>
-                OptionVal.None // no meta data
-              case metaBytes =>
-                // has meta data, wrap in EventWithMetaData
-                val metaSerId = row.getInt("meta_ser_id")
-                val metaSerManifest = row.getString("meta_ser_manifest")
-                val meta = serialization.deserialize(Bytes.getArray(metaBytes), metaSerId, metaSerManifest) match {
+    def deserializeEvent(row: Row, async: Boolean)(implicit ec: ExecutionContext): Future[Any] = try {
+
+      def meta: OptionVal[AnyRef] = {
+        if (hasMetaColumns(row)) {
+          row.getBytes("meta") match {
+            case null =>
+              OptionVal.None // no meta data
+            case metaBytes =>
+              // has meta data, wrap in EventWithMetaData
+              val metaSerId = row.getInt("meta_ser_id")
+              val metaSerManifest = row.getString("meta_ser_manifest")
+              val meta = serialization.deserialize(
+                Bytes.getArray(metaBytes),
+                metaSerId,
+                metaSerManifest) match {
                   case Success(m) => m
                   case Failure(_) =>
                     // don't fail replay/query because of deserialization problem with meta data
                     // see motivation in UnknownMetaData
                     UnknownMetaData(metaSerId, metaSerManifest)
                 }
-                OptionVal.Some(meta)
-            }
-          } else {
-            // for backwards compatibility, when table was not altered, meta columns not added
-            OptionVal.None // no meta data
+              OptionVal.Some(meta)
           }
-
-        val bytes = Bytes.getArray(row.getBytes("event"))
-        val serId = row.getInt("ser_id")
-        val manifest = row.getString("ser_manifest")
-
-        serialization.serializerByIdentity.get(serId) match {
-          case Some(asyncSerializer: AsyncSerializer) =>
-            Serialization.withTransportInformation(system.asInstanceOf[ExtendedActorSystem]) { () =>
-              asyncSerializer.fromBinaryAsync(bytes, manifest).map { event =>
-                meta match {
-                  case OptionVal.None => event
-                  case OptionVal.Some(m) => EventWithMetaData(event, m)
-                }
-              }
-            }
-
-          case _ =>
-            def deserializedEvent: AnyRef = {
-              // Serialization.deserialize adds transport info
-              val event = serialization.deserialize(bytes, serId, manifest).get
+        } else {
+          // for backwards compatibility, when table was not altered, meta columns not added
+          OptionVal.None // no meta data
+        }
+      }
+
+      val bytes = Bytes.getArray(row.getBytes("event"))
+      val serId = row.getInt("ser_id")
+      val manifest = row.getString("ser_manifest")
+
+      serialization.serializerByIdentity.get(serId) match {
+        case Some(asyncSerializer: AsyncSerializer) =>
+          Serialization.withTransportInformation(system.asInstanceOf[ExtendedActorSystem]) { () =>
+            asyncSerializer.fromBinaryAsync(bytes, manifest).map { event =>
               meta match {
-                case OptionVal.None => event
+                case OptionVal.None    => event
                 case OptionVal.Some(m) => EventWithMetaData(event, m)
               }
             }
-
-            if (async) Future(deserializedEvent)
-            else Future.successful(deserializedEvent)
-        }
-
-      } catch {
-        case NonFatal(e) => Future.failed(e)
-      }
+          }
+
+        case _ =>
+          def deserializedEvent: AnyRef = {
+            // Serialization.deserialize adds transport info
+            val event = serialization.deserialize(bytes, serId, manifest).get
+            meta match {
+              case OptionVal.None    => event
+              case OptionVal.Some(m) => EventWithMetaData(event, m)
+            }
+          }
+
+          if (async) Future(deserializedEvent)
+          else Future.successful(deserializedEvent)
+      }
+
+    } catch {
+      case NonFatal(e) => Future.failed(e)
+    }
   }
 }
 
@@ -766,11 +693,8 @@
  * See http://docs.datastax.com/en/developer/java-driver/3.1/manual/retries/
  */
 class FixedRetryPolicy(number: Int) extends RetryPolicy {
-  override def onUnavailable(statement: Statement,
-                             cl: ConsistencyLevel,
-                             requiredReplica: Int,
-                             aliveReplica: Int,
-                             nbRetry: Int): RetryDecision =
+  override def onUnavailable(statement: Statement, cl: ConsistencyLevel, requiredReplica: Int, aliveReplica: Int,
+                             nbRetry: Int): RetryDecision = {
     // Same implementation as in DefaultRetryPolicy
     // If this is the first retry it triggers a retry on the next host.
     // The rationale is that the first coordinator might have been network-isolated from all other nodes (thinking
@@ -780,33 +704,29 @@
       tryNextHost(cl, nbRetry) // see DefaultRetryPolicy
     else
       retry(cl, nbRetry)
-
-  override def onWriteTimeout(statement: Statement,
-                              cl: ConsistencyLevel,
-                              writeType: WriteType,
-                              requiredAcks: Int,
-                              receivedAcks: Int,
-                              nbRetry: Int): RetryDecision =
+  }
+
+  override def onWriteTimeout(statement: Statement, cl: ConsistencyLevel, writeType: WriteType, requiredAcks: Int,
+                              receivedAcks: Int, nbRetry: Int): RetryDecision = {
     retry(cl, nbRetry)
-
-  override def onReadTimeout(statement: Statement,
-                             cl: ConsistencyLevel,
-                             requiredResponses: Int,
-                             receivedResponses: Int,
-                             dataRetrieved: Boolean,
-                             nbRetry: Int): RetryDecision =
+  }
+
+  override def onReadTimeout(statement: Statement, cl: ConsistencyLevel, requiredResponses: Int, receivedResponses: Int,
+                             dataRetrieved: Boolean, nbRetry: Int): RetryDecision = {
     retry(cl, nbRetry)
-  override def onRequestError(statement: Statement,
-                              cl: ConsistencyLevel,
-                              cause: DriverException,
-                              nbRetry: Int): RetryDecision =
+  }
+  override def onRequestError(statement: Statement, cl: ConsistencyLevel, cause: DriverException,
+                              nbRetry: Int): RetryDecision = {
     tryNextHost(cl, nbRetry)
-
-  private def retry(cl: ConsistencyLevel, nbRetry: Int): RetryDecision =
+  }
+
+  private def retry(cl: ConsistencyLevel, nbRetry: Int): RetryDecision = {
     if (nbRetry < number) RetryDecision.retry(cl) else RetryDecision.rethrow()
-
-  private def tryNextHost(cl: ConsistencyLevel, nbRetry: Int): RetryDecision =
+  }
+
+  private def tryNextHost(cl: ConsistencyLevel, nbRetry: Int): RetryDecision = {
     if (nbRetry < number) RetryDecision.tryNextHost(cl) else RetryDecision.rethrow()
+  }
 
   override def init(c: Cluster): Unit = ()
   override def close(): Unit = ()
