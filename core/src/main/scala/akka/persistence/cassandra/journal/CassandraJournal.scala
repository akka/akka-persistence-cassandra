--- conflicted
+++ resolved
@@ -98,13 +98,8 @@
     config.sessionSettings,
     context.dispatcher,
     log,
-<<<<<<< HEAD
-    metricsCategory = s"${self.path.name}",
+    metricsCategory = cfgPath,
     init = (session: CqlSession) => executeCreateKeyspaceAndTables(session, config))
-=======
-    metricsCategory = cfgPath,
-    init = (session: Session) => executeCreateKeyspaceAndTables(session, config))
->>>>>>> 052a0dc3
 
   private val tagWriterSession = TagWritersSession(
     () => preparedWriteToTagViewWithoutMeta,
