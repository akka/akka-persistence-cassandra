--- conflicted
+++ resolved
@@ -286,7 +286,6 @@
         result.map(_ => extractTagWrites(serialized))
     }
 
-<<<<<<< HEAD
     val toReturn = bulkTagWrite.map(btw => {
       // notify TagWriters when write was successful before completing the future otherwise
       // we can get another seq of AtomicWrites for the same persistent actor before this is sent
@@ -306,20 +305,6 @@
     }
 
     toReturn
-=======
-    bulkTagWrite.onComplete { _ =>
-      self ! WriteFinished(pid, writeInProgressForPersistentId.future)
-      writeInProgressForPersistentId.success(Done)
-    }(akka.dispatch.ExecutionContexts.sameThreadExecutionContext)
-
-    //Nil == all good
-    bulkTagWrite.map(bulkTagWrite => {
-      // notify TagWriters when write was successful before completing the future meaning
-      // that we can get another seq of AtomicWrites for the same persistent actor
-      tagWrites.foreach(_ ! bulkTagWrite)
-      Nil
-    })(akka.dispatch.ExecutionContexts.sameThreadExecutionContext)
->>>>>>> 898fa5f4
   }
 
   /**
