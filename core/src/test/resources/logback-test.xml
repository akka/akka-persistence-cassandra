--- conflicted
+++ resolved
@@ -13,12 +13,7 @@
          cassandra-journal.log-queries = on
          cassandra-snapshot-store.log-queries = on
      -->
-<<<<<<< HEAD
-    <logger name="com.datastax.oss.driver.api.core.cql.QueryLogger.NORMAL" level="DEBUG" />
-    <logger name="com.datastax.oss.driver.api.core.cql" level="WARN" />
-=======
     <logger name="com.datastax.driver.core.QueryLogger.NORMAL" level="DEBUG" />
->>>>>>> 052a0dc3
     <logger name="com.codahale.metrics.JmxReporter" level="INFO" />
     <!-- latest version of driver/cassandra spam logs at WARN when many dropped keyspaces happen -->
     <logger name="com.datastax.driver.core" level="ERROR" />
