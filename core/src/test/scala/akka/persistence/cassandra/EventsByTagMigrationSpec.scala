--- conflicted
+++ resolved
@@ -354,11 +354,7 @@
        |CREATE KEYSPACE IF NOT EXISTS $journalName WITH replication = {'class': 'SimpleStrategy', 'replication_factor': 1 }
      """.stripMargin
 
-<<<<<<< HEAD
-  val settings = new PluginSettings(system, system.settings.config.getConfig("cassandra-plugin"))
-=======
   val settings = new PluginSettings(system, system.settings.config.getConfig("akka.persistence.cassandra"))
->>>>>>> 929523f8
   val statements = new CassandraJournalStatements(settings)
 
   implicit val materialiser = ActorMaterializer()(system)
@@ -395,13 +391,8 @@
   private lazy val serialization = SerializationExtension(system)
 
   override protected def afterAll(): Unit = {
-<<<<<<< HEAD
-    Try {
-      //externalCassandraCleanup()
-=======
     try {
       externalCassandraCleanup()
->>>>>>> 929523f8
       cluster.close()
     } catch {
       case NonFatal(e) =>
