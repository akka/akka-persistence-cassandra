--- conflicted
+++ resolved
@@ -60,16 +60,10 @@
   }
 }
 
-<<<<<<< HEAD
 class CassandraJournalDeletionSpec extends CassandraSpec(s"""
-    akka.loglevel = DEBUG
-=======
-class CassandraJournalDeletionSpec
-    extends CassandraSpec("""
     akka.loglevel = INFO
     akka.loggers = ["akka.testkit.TestEventListener"]
     akka.log-dead-letters = off
->>>>>>> 8aafbc48
     cassandra-journal.max-concurrent-deletes = 100
 
     cassandra-journal-low-concurrent-deletes = $${cassandra-journal}
@@ -93,12 +87,12 @@
       write-plugin = cassandra-journal-small-partition-size
     }
     
-    cassandra-journal-no-delete = ${cassandra-journal}
+    cassandra-journal-no-delete = $${cassandra-journal}
     cassandra-journal-no-delete {
       support-deletes = off
       query-plugin = cassandra-query-journal-no-delete
     }
-    cassandra-query-journal-no-delete = ${cassandra-query-journal}
+    cassandra-query-journal-no-delete = $${cassandra-query-journal}
     cassandra-query-journal-no-delete {
       write-plugin = cassandra-journal-no-delete
     }
