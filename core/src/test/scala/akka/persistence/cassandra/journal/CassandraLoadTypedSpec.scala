/*
 * Copyright (C) 2016-2020 Lightbend Inc. <https://www.lightbend.com>
 */

package akka.persistence.cassandra.journal

import akka.actor.testkit.typed.scaladsl.ActorTestKit
import akka.actor.testkit.typed.scaladsl.TestProbe
import akka.actor.typed.ActorRef
import akka.actor.typed.Behavior
import akka.actor.typed.scaladsl.Behaviors
import akka.actor.typed.scaladsl.adapter._
import akka.persistence.cassandra.CassandraSpec
import akka.persistence.typed.PersistenceId
import akka.persistence.typed.scaladsl.Effect
import akka.persistence.typed.scaladsl.EventSourcedBehavior
import org.scalatest.wordspec.AnyWordSpecLike
import org.scalatest.matchers.should.Matchers
import scala.concurrent.duration._

object CassandraLoadTypedSpec {

  class Measure {
    private val NanoToSecond = 1000.0 * 1000 * 1000

    private var startTime: Long = 0L
    private var stopTime: Long = 0L

    private var startSequenceNr = 0L
    private var stopSequenceNr = 0L

    def startMeasure(seqNr: Long): Unit = {
      startSequenceNr = seqNr
      startTime = System.nanoTime
    }

    def stopMeasure(seqNr: Long): Double = {
      stopSequenceNr = seqNr
      stopTime = System.nanoTime
      NanoToSecond * (stopSequenceNr - startSequenceNr) / (stopTime - startTime)
    }

  }

  type Command = String
  type Event = String

  class State {
    private var seqNr = 0L

    def increment(): Unit =
      seqNr += 1

    def sequenceNr: Long =
      seqNr
  }

  object Processor {
    def behavior(
        persistenceId: PersistenceId,
        probe: ActorRef[String],
        notifyProbeInEventHandler: Boolean): Behavior[Command] = {

      Behaviors.setup[Command] { _ =>
        val measure = new Measure

        def onStart(state: State): Effect[Event, State] = {
          measure.startMeasure(state.sequenceNr)
          probe ! "started"
          Effect.none
        }

        def onStats(state: State): Effect[Event, State] = {
          val throughput = measure.stopMeasure(state.sequenceNr)
          probe ! f"throughput = $throughput%.2f persistent events per second"
          Effect.none
        }

        def onCommand(cmd: Command): Effect[Event, State] = {
          Effect.persist(cmd)
        }

        EventSourcedBehavior[Command, Event, State](
          persistenceId,
          emptyState = new State,
          commandHandler = { (state, cmd) =>
            cmd match {
              case "start" => onStart(state)
              case "stats" => onStats(state)
              case "stop"  => Effect.stop()
              case _       => onCommand(cmd)
            }
          },
          eventHandler = (state, payload) => {
            state.increment()
            // side effecting in event handler is not recommended, but here testing replay
            if (notifyProbeInEventHandler) {
              probe ! s"$payload-${state.sequenceNr}"
            }
            state
          })

      }
    }
  }

}

class CassandraLoadTypedSpec extends CassandraSpec(dumpRowsOnFailure = false) with AnyWordSpecLike with Matchers {

  import CassandraLoadTypedSpec._

  private val testKit = ActorTestKit("CassandraLoadTypedSpec")

  override protected def afterAll(): Unit = {
    testKit.shutdownTestKit()
    super.afterAll()
  }

  private def testThroughput(processor: ActorRef[Command], probe: TestProbe[String]): Unit = {
    val warmCycles = 100L
    val loadCycles = 2000L

    (1L to warmCycles).foreach { i =>
      processor ! "a"
    }
    processor ! "start"
    probe.expectMessage("started")
    (1L to loadCycles).foreach { i =>
      processor ! "a"
    }

    processor ! "stats"
<<<<<<< HEAD
    // takes a bit longer on c* 2.2
    val throughput = probe.expectMessageType[String](10.seconds)
=======
    val throughput = probe.expectMessageType[String](5.seconds)
>>>>>>> ba77ce76
    println(throughput)
  }

  private def testLoad(
      processor: ActorRef[Command],
      startAgain: () => ActorRef[Command],
      probe: TestProbe[String]): Unit = {
    val cycles = 1000L

    (1L to cycles).foreach { i =>
      processor ! "a"
    }
    (1L to cycles).foreach { i =>
      probe.expectMessage(s"a-$i")
    }

    processor ! "stop"
    probe.expectTerminated(processor)

    val processor2 = startAgain()
    (1L to cycles).foreach { i =>
      probe.expectMessage(s"a-$i")
    }

    processor2 ! "b"
    probe.expectMessage(s"b-${cycles + 1L}")
  }

  // increase for serious testing
  private val iterations = 3

  "Typed EventSourcedBehavior with Cassandra journal" must {
    "have some reasonable write throughput" in {
      val probe = testKit.createTestProbe[String]
      val processor =
        system.spawnAnonymous(
          Processor.behavior(PersistenceId.ofUniqueId("p1"), probe.ref, notifyProbeInEventHandler = false))
      (1 to iterations).foreach { _ =>
        testThroughput(processor, probe)
      }
    }

    "work properly under load" in {
      val probe = testKit.createTestProbe[String]
      def spawnProcessor() =
        system.spawnAnonymous(
          Processor.behavior(PersistenceId.ofUniqueId("p2"), probe.ref, notifyProbeInEventHandler = true))
      val processor = spawnProcessor()
      testLoad(processor, () => spawnProcessor(), probe)
    }

  }
}<|MERGE_RESOLUTION|>--- conflicted
+++ resolved
@@ -131,12 +131,8 @@
     }
 
     processor ! "stats"
-<<<<<<< HEAD
     // takes a bit longer on c* 2.2
     val throughput = probe.expectMessageType[String](10.seconds)
-=======
-    val throughput = probe.expectMessageType[String](5.seconds)
->>>>>>> ba77ce76
     println(throughput)
   }
 
