/*
 * Copyright (C) 2016-2017 Lightbend Inc. <https://www.lightbend.com>
 */

package akka.persistence.cassandra.compaction

import java.util.concurrent.TimeUnit

import akka.persistence.cassandra.{ CassandraLifecycle, CassandraPluginConfig, CassandraSpec }
<<<<<<< HEAD
import com.github.ghik.silencer.silent
=======
import com.datastax.driver.core.Session
>>>>>>> 96dc5325
import com.typesafe.config.ConfigFactory
import org.scalatest.WordSpecLike

object CassandraCompactionStrategySpec {
  lazy val config = ConfigFactory.parseString(s"""
       |cassandra-journal.keyspace=CassandraCompactionStrategySpec
       |cassandra-snapshot-store.keyspace=CassandraCompactionStrategySpecSnapshot
    """.stripMargin).withFallback(CassandraLifecycle.config)
}

class CassandraCompactionStrategySpec extends CassandraSpec(CassandraCompactionStrategySpec.config) with WordSpecLike {

  val defaultConfigs = system.settings.config.getConfig("cassandra-journal")

  val cassandraPluginConfig = new CassandraPluginConfig(system, defaultConfigs)

  override protected def beforeAll(): Unit = {
    super.beforeAll()
    cluster.execute(
      "CREATE KEYSPACE IF NOT EXISTS testKeyspace WITH REPLICATION = { 'class' : 'SimpleStrategy', 'replication_factor' : 1 }")
  }

  "A CassandraCompactionStrategy" must {

    "successfully create a TimeWindowCompactionStrategy" in {
      val twConfig = ConfigFactory.parseString("""table-compaction-strategy {
          | class = "TimeWindowCompactionStrategy"
          | compaction_window_size = 10
          | compaction_window_unit = "DAYS"
          |}
        """.stripMargin)

      val compactionStrategy = CassandraCompactionStrategy(twConfig.getConfig("table-compaction-strategy"))
        .asInstanceOf[TimeWindowCompactionStrategy]

      compactionStrategy.compactionWindowSize shouldEqual 10
      compactionStrategy.compactionWindowUnit shouldEqual TimeUnit.DAYS
    }

    "successfully create CQL from TimeWindowCompactionStrategy" in {
      val twConfig = ConfigFactory.parseString("""table-compaction-strategy {
          | class = "TimeWindowCompactionStrategy"
          | compaction_window_size = 1
          | compaction_window_unit = "MINUTES"
          |}
        """.stripMargin)

      val cqlExpression =
        s"CREATE TABLE IF NOT EXISTS testKeyspace.testTable1 (testId TEXT PRIMARY KEY) WITH compaction = ${CassandraCompactionStrategy(
          twConfig.getConfig("table-compaction-strategy")).asCQL}"

      noException must be thrownBy {
        cluster.execute(cqlExpression)
      }
    }

    "fail if unrecognised property for TimeWindowCompactionStrategy" in {
      val twConfig = ConfigFactory.parseString("""table-compaction-strategy {
          | class = "TimeWindowCompactionStrategy"
          | compaction_window_size = 10
          | banana = "cherry"
          |}
        """.stripMargin)

      assertThrows[IllegalArgumentException] {
        CassandraCompactionStrategy(twConfig.getConfig("table-compaction-strategy"))
          .asInstanceOf[TimeWindowCompactionStrategy]
      }
    }

<<<<<<< HEAD
    "successfully create a DateTieredCompactionStrategy" in {
      val uniqueConfig = ConfigFactory.parseString("""table-compaction-strategy {
          | class = "DateTieredCompactionStrategy"
          | enabled = true
          | tombstone_compaction_interval = 86400
          | tombstone_threshold = 0.1
          | unchecked_tombstone_compaction = false
          | base_time_seconds = 100
          | max_sstable_age_days = 100
          | max_threshold = 20
          | min_threshold = 10
          | timestamp_resolution = "MICROSECONDS"
          |}
        """.stripMargin)

      @silent
      val compactionStrategy = CassandraCompactionStrategy(uniqueConfig.getConfig("table-compaction-strategy"))
        .asInstanceOf[DateTieredCompactionStrategy]

      compactionStrategy.enabled shouldEqual true
      compactionStrategy.tombstoneCompactionInterval shouldEqual 86400
      compactionStrategy.tombstoneThreshold shouldEqual 0.1
      compactionStrategy.uncheckedTombstoneCompaction shouldEqual false
      compactionStrategy.baseTimeSeconds shouldEqual 100
      compactionStrategy.maxSSTableAgeDays shouldEqual 100
      compactionStrategy.maxThreshold shouldEqual 20
      compactionStrategy.minThreshold shouldEqual 10
      compactionStrategy.timestampResolution shouldEqual TimeUnit.MICROSECONDS
    }

    "successfully create CQL from DateTieredCompactionStrategy" in {
      val uniqueConfig = ConfigFactory.parseString("""table-compaction-strategy {
          | class = "DateTieredCompactionStrategy"
          | enabled = true
          | tombstone_compaction_interval = 86400
          | tombstone_threshold = 0.1
          | unchecked_tombstone_compaction = false
          | base_time_seconds = 100
          | max_sstable_age_days = 100
          | max_threshold = 20
          | min_threshold = 10
          | timestamp_resolution = "MICROSECONDS"
          |}
        """.stripMargin)

      val cqlExpression =
        s"CREATE TABLE IF NOT EXISTS testKeyspace.testTable1 (testId TEXT PRIMARY KEY) WITH compaction = ${CassandraCompactionStrategy(
          uniqueConfig.getConfig("table-compaction-strategy")).asCQL}"

      noException must be thrownBy {
        cluster.execute(cqlExpression)
      }
    }

=======
>>>>>>> 96dc5325
    "successfully create a LeveledCompactionStrategy" in {
      val uniqueConfig = ConfigFactory.parseString("""table-compaction-strategy {
          | class = "LeveledCompactionStrategy"
          | enabled = true
          | tombstone_compaction_interval = 86400
          | tombstone_threshold = 0.1
          | unchecked_tombstone_compaction = false
          | sstable_size_in_mb = 100
          |}
        """.stripMargin)

      val compactionStrategy = CassandraCompactionStrategy(uniqueConfig.getConfig("table-compaction-strategy"))
        .asInstanceOf[LeveledCompactionStrategy]

      compactionStrategy.enabled shouldEqual true
      compactionStrategy.tombstoneCompactionInterval shouldEqual 86400
      compactionStrategy.tombstoneThreshold shouldEqual 0.1
      compactionStrategy.uncheckedTombstoneCompaction shouldEqual false
      compactionStrategy.ssTableSizeInMB shouldEqual 100
    }

    "successfully create CQL from LeveledCompactionStrategy" in {
      val uniqueConfig = ConfigFactory.parseString("""table-compaction-strategy {
          | class = "LeveledCompactionStrategy"
          | enabled = true
          | tombstone_compaction_interval = 86400
          | tombstone_threshold = 0.1
          | unchecked_tombstone_compaction = false
          | sstable_size_in_mb = 100
          |}
        """.stripMargin)

      val cqlExpression =
        s"CREATE TABLE IF NOT EXISTS testKeyspace.testTable2 (testId TEXT PRIMARY KEY) WITH compaction = ${CassandraCompactionStrategy(
          uniqueConfig.getConfig("table-compaction-strategy")).asCQL}"

      noException must be thrownBy {
        cluster.execute(cqlExpression)
      }
    }

    "successfully create a SizeTieredCompactionStrategy" in {
      val uniqueConfig = ConfigFactory.parseString("""table-compaction-strategy {
          | class = "SizeTieredCompactionStrategy"
          | enabled = true
          | tombstone_compaction_interval = 86400
          | tombstone_threshold = 0.1
          | unchecked_tombstone_compaction = false
          | bucket_high = 5.0
          | bucket_low = 2.5
          | max_threshold = 20
          | min_threshold = 10
          | min_sstable_size = 100
          |}
        """.stripMargin)

      val compactionStrategy = CassandraCompactionStrategy(uniqueConfig.getConfig("table-compaction-strategy"))
        .asInstanceOf[SizeTieredCompactionStrategy]

      compactionStrategy.enabled shouldEqual true
      compactionStrategy.tombstoneCompactionInterval shouldEqual 86400
      compactionStrategy.tombstoneThreshold shouldEqual 0.1
      compactionStrategy.uncheckedTombstoneCompaction shouldEqual false
      compactionStrategy.bucketHigh shouldEqual 5.0
      compactionStrategy.bucketLow shouldEqual 2.5
      compactionStrategy.maxThreshold shouldEqual 20
      compactionStrategy.minThreshold shouldEqual 10
      compactionStrategy.minSSTableSize shouldEqual 100
    }

    "successfully create CQL from SizeTieredCompactionStrategy" in {
      val uniqueConfig = ConfigFactory.parseString("""table-compaction-strategy {
          | class = "SizeTieredCompactionStrategy"
          | enabled = true
          | tombstone_compaction_interval = 86400
          | tombstone_threshold = 0.1
          | unchecked_tombstone_compaction = false
          | bucket_high = 5.0
          | bucket_low = 2.5
          | max_threshold = 20
          | min_threshold = 10
          | min_sstable_size = 100
          |}
        """.stripMargin)

      val cqlExpression =
        s"CREATE TABLE IF NOT EXISTS testKeyspace.testTable3 (testId TEXT PRIMARY KEY) WITH compaction = ${CassandraCompactionStrategy(
          uniqueConfig.getConfig("table-compaction-strategy")).asCQL}"

      noException must be thrownBy {
        cluster.execute(cqlExpression)
      }
    }
  }
}<|MERGE_RESOLUTION|>--- conflicted
+++ resolved
@@ -7,11 +7,7 @@
 import java.util.concurrent.TimeUnit
 
 import akka.persistence.cassandra.{ CassandraLifecycle, CassandraPluginConfig, CassandraSpec }
-<<<<<<< HEAD
 import com.github.ghik.silencer.silent
-=======
-import com.datastax.driver.core.Session
->>>>>>> 96dc5325
 import com.typesafe.config.ConfigFactory
 import org.scalatest.WordSpecLike
 
@@ -82,63 +78,6 @@
       }
     }
 
-<<<<<<< HEAD
-    "successfully create a DateTieredCompactionStrategy" in {
-      val uniqueConfig = ConfigFactory.parseString("""table-compaction-strategy {
-          | class = "DateTieredCompactionStrategy"
-          | enabled = true
-          | tombstone_compaction_interval = 86400
-          | tombstone_threshold = 0.1
-          | unchecked_tombstone_compaction = false
-          | base_time_seconds = 100
-          | max_sstable_age_days = 100
-          | max_threshold = 20
-          | min_threshold = 10
-          | timestamp_resolution = "MICROSECONDS"
-          |}
-        """.stripMargin)
-
-      @silent
-      val compactionStrategy = CassandraCompactionStrategy(uniqueConfig.getConfig("table-compaction-strategy"))
-        .asInstanceOf[DateTieredCompactionStrategy]
-
-      compactionStrategy.enabled shouldEqual true
-      compactionStrategy.tombstoneCompactionInterval shouldEqual 86400
-      compactionStrategy.tombstoneThreshold shouldEqual 0.1
-      compactionStrategy.uncheckedTombstoneCompaction shouldEqual false
-      compactionStrategy.baseTimeSeconds shouldEqual 100
-      compactionStrategy.maxSSTableAgeDays shouldEqual 100
-      compactionStrategy.maxThreshold shouldEqual 20
-      compactionStrategy.minThreshold shouldEqual 10
-      compactionStrategy.timestampResolution shouldEqual TimeUnit.MICROSECONDS
-    }
-
-    "successfully create CQL from DateTieredCompactionStrategy" in {
-      val uniqueConfig = ConfigFactory.parseString("""table-compaction-strategy {
-          | class = "DateTieredCompactionStrategy"
-          | enabled = true
-          | tombstone_compaction_interval = 86400
-          | tombstone_threshold = 0.1
-          | unchecked_tombstone_compaction = false
-          | base_time_seconds = 100
-          | max_sstable_age_days = 100
-          | max_threshold = 20
-          | min_threshold = 10
-          | timestamp_resolution = "MICROSECONDS"
-          |}
-        """.stripMargin)
-
-      val cqlExpression =
-        s"CREATE TABLE IF NOT EXISTS testKeyspace.testTable1 (testId TEXT PRIMARY KEY) WITH compaction = ${CassandraCompactionStrategy(
-          uniqueConfig.getConfig("table-compaction-strategy")).asCQL}"
-
-      noException must be thrownBy {
-        cluster.execute(cqlExpression)
-      }
-    }
-
-=======
->>>>>>> 96dc5325
     "successfully create a LeveledCompactionStrategy" in {
       val uniqueConfig = ConfigFactory.parseString("""table-compaction-strategy {
           | class = "LeveledCompactionStrategy"
