--- conflicted
+++ resolved
@@ -7,11 +7,11 @@
 import java.util.UUID
 
 import akka.persistence.PersistentRepr
-import akka.persistence.cassandra.journal.CassandraJournal.{PersistenceId, TagPidSequenceNr}
-import akka.persistence.cassandra.journal.{CassandraJournalConfig, Hour}
+import akka.persistence.cassandra.journal.CassandraJournal.{ PersistenceId, TagPidSequenceNr }
+import akka.persistence.cassandra.journal.{ CassandraJournalConfig, Hour }
 import akka.persistence.cassandra.query.TagViewSequenceNumberScannerSpec.config
-import akka.persistence.cassandra.{CassandraLifecycle, CassandraSpec}
-import akka.serialization.{Serialization, SerializationExtension}
+import akka.persistence.cassandra.{ CassandraLifecycle, CassandraSpec }
+import akka.serialization.{ Serialization, SerializationExtension }
 import com.datastax.driver.core.Session
 import com.datastax.driver.core.utils.UUIDs
 import com.typesafe.config.ConfigFactory
@@ -23,13 +23,15 @@
 object TagViewSequenceNumberScannerSpec {
   val bucketSize = Hour
   val name = "EventsByTagSequenceNumberScanningSpec"
-  val config = ConfigFactory.parseString(s"""
+  val config = ConfigFactory.parseString(
+    s"""
       |akka.loglevel = INFO
       |cassandra-journal.events-by-tag.bucket-size = ${bucketSize.toString}
     """.stripMargin).withFallback(CassandraLifecycle.config)
 }
 
-class TagViewSequenceNumberScannerSpec extends CassandraSpec(config) with TestTagWriter {
+class TagViewSequenceNumberScannerSpec extends CassandraSpec(config)
+  with TestTagWriter {
 
   import TagViewSequenceNumberScannerSpec._
 
@@ -64,15 +66,10 @@
       writeTaggedEvent(PersistentRepr("p2e1", persistenceId = "p2"), Set("blue"), 5, bucketSize)
       writeTaggedEvent(PersistentRepr("p2e2", persistenceId = "p2"), Set("blue"), 6, bucketSize)
       writeTaggedEvent(PersistentRepr("p2e3", persistenceId = "p2"), Set("blue"), 7, bucketSize)
-<<<<<<< HEAD
-      val pidSequenceNrs = queries.scanTagSequenceNrs("blue", now).futureValue.mapValues(_._1)
-      pidSequenceNrs should equal(Map("p1" -> 0, "p2" -> 4))
-=======
       val pidSequenceNrs = queries.scanTagSequenceNrs("blue", now).futureValue.map { case (persistenceId, (tagSeqNr, _)) => (persistenceId, tagSeqNr) }
       pidSequenceNrs should equal(Map(
         "p1" -> 0,
         "p2" -> 4))
->>>>>>> abee6475
     }
   }
 }