/*
 * Copyright (C) 2016-2017 Lightbend Inc. <http://www.lightbend.com>
 */

package akka.persistence.cassandra

<<<<<<< HEAD
import akka.actor.{ActorRef, PoisonPill}
import akka.persistence.cassandra.query.{DirectWriting, TestActor}
import akka.testkit.EventFilter
=======
import akka.actor.{ ActorLogging, ActorRef, PoisonPill, Props }
import akka.persistence.{ PersistentActor, RecoveryCompleted }
import akka.persistence.cassandra.CassandraCorruptJournalSpec.{ FullEventLog, GetEventLog, Ping, Pong }
import akka.testkit.{ EventFilter, TestProbe }

object CassandraCorruptJournalSpec {

  case object GetEventLog

  case object Ping

  case object Pong

  class FullEventLog(val persistenceId: String, override val journalPluginId: String) extends PersistentActor with ActorLogging {

    var events: Vector[String] = Vector.empty

    override def receiveRecover: Receive = {
      case s: String =>
        log.info("Received event during recovery: {}", s)
        events = events :+ s
      case RecoveryCompleted =>
        log.info("Recovery complete: {}", events)

    }

    override def postStop(): Unit = {
      log.info("Stopping with events: {}", events)
    }

    override def receiveCommand: Receive = {
      case s: String =>
        persist(s) { e =>
          events = events :+ s
          sender() ! e + "-done"
        }
      case GetEventLog =>
        sender() ! events
      case Ping =>
        sender() ! Pong
    }
  }

  object FullEventLog {
    def props(persistenceId: String, journalId: String): Props = Props(new FullEventLog(persistenceId, journalId))
  }

}
>>>>>>> abee6475

class CassandraCorruptJournalSpec extends CassandraSpec("""
    akka {
      loglevel = debug
      loggers = ["akka.testkit.TestEventListener"]
    }

    cassandra-journal.replay-filter {
   # What the filter should do when detecting invalid events.
   # Supported values:
   # `repair-by-discard-old` : discard events from old writers,
   #                           warning is logged
   # `fail` : fail the replay, error is logged
   # `warn` : log warning but emit events untouched
   # `off` : disable this feature completely
      mode = repair-by-discard-old
      debug = yes
    }

    cassandra-journal-fail = ${cassandra-journal}
    cassandra-journal-fail {
      replay-filter.mode = fail
    }

    cassandra-journal-warn = ${cassandra-journal}
    cassandra-journal-warn {
      replay-filter.mode = warn
    }
  """.stripMargin) {

  def setup(persistenceId: String, journalId: String = "cassandra-journal"): ActorRef = {
    val ref = system.actorOf(FullEventLog.props(persistenceId, journalId))
    ref
  }

  def runConcurrentPersistentActors(journal: String): String = {
    val probe = TestProbe()
    val pid = nextPid
    val p1a = setup(pid, journalId = journal)
    probe.watch(p1a)
    val p1b = setup(pid)
    probe.watch(p1b)

    // Check PAs have finished recovery
    p1a ! Ping
    expectMsg(Pong)
    p1b ! Ping
    expectMsg(Pong)

    p1a ! "p1a-1" // seq 1
    expectMsg("p1a-1-done")

    p1b ! "p1b-1" // seq 1
    expectMsg("p1b-1-done")

    p1a ! "p1a-2" // seq 2
    expectMsg("p1a-2-done")

    p1a ! PoisonPill
    probe.expectTerminated(p1a)
    p1b ! PoisonPill
    probe.expectTerminated(p1b)
    pid
  }

  "Cassandra recovery" must {
    "work with replay-filter = repair-by-discard-old" in {

      val pid = runConcurrentPersistentActors("cassandra-journal")

      EventFilter.warning(pattern = "Invalid replayed event", occurrences = 2).intercept {
        val p1c = setup(pid)
        p1c ! "p1c-1"
        expectMsg("p1c-1-done")
        p1c ! GetEventLog
        expectMsg(Vector("p1b-1", "p1c-1"))
      }
    }

    "work with replay-filter = fail" in {

      val pid = runConcurrentPersistentActors("cassandra-journal-fail")

      EventFilter[IllegalStateException](pattern = "Invalid replayed event", occurrences = 1) intercept {
        setup(pid, journalId = "cassandra-journal-fail")
      }
    }

    "work with replay-filter = warn" in {

      val pid = runConcurrentPersistentActors("cassandra-journal-warn")
      EventFilter.warning(pattern = "Invalid replayed event", occurrences = 2) intercept {
        val p1c = setup(pid, journalId = "cassandra-journal-warn")
        p1c ! "p1c-1"
        expectMsg("p1c-1-done")
        p1c ! GetEventLog
        expectMsg(Vector("p1a-1", "p1b-1", "p1a-2", "p1c-1"))
      }
    }
  }

}<|MERGE_RESOLUTION|>--- conflicted
+++ resolved
@@ -4,11 +4,6 @@
 
 package akka.persistence.cassandra
 
-<<<<<<< HEAD
-import akka.actor.{ActorRef, PoisonPill}
-import akka.persistence.cassandra.query.{DirectWriting, TestActor}
-import akka.testkit.EventFilter
-=======
 import akka.actor.{ ActorLogging, ActorRef, PoisonPill, Props }
 import akka.persistence.{ PersistentActor, RecoveryCompleted }
 import akka.persistence.cassandra.CassandraCorruptJournalSpec.{ FullEventLog, GetEventLog, Ping, Pong }
@@ -57,9 +52,9 @@
   }
 
 }
->>>>>>> abee6475
 
-class CassandraCorruptJournalSpec extends CassandraSpec("""
+class CassandraCorruptJournalSpec extends CassandraSpec(
+  """
     akka {
       loglevel = debug
       loggers = ["akka.testkit.TestEventListener"]
