--- conflicted
+++ resolved
@@ -7,23 +7,14 @@
   val ScalaVersions = Seq(Scala212, Scala213)
 
   val AkkaVersion = System.getProperty("override.akka.version", "2.6.4")
-<<<<<<< HEAD
   val AkkaVersionInDocs = AkkaVersion.take(3)
   val CassandraVersionInDocs = "4.0"
   val DriverVersionInDocs = "4.5"
 
-  val AlpakkaVersion = "2.0.0-M3+16-49d6b5bf"
+  val AlpakkaVersion = "2.0.0-RC1"
   val AlpakkaVersionInDocs = AlpakkaVersion.take(3)
   // for example
   val AkkaManagementVersion = "1.0.6"
-=======
-  val AkkaVersionInDocs = System.getProperty("override.akka.version", "2.6")
-  val CassandraVersionInDocs = "4.0"
-  val DriverVersionInDocs = "4.5"
-
-  val AlpakkaVersion = "2.0.0-RC1"
-  val AlpakkaVersionInDocs = "2.0"
->>>>>>> 6abb3184
 
   val Logback = "ch.qos.logback" % "logback-classic" % "1.2.3"
 
