import sbt._
import Keys._

object Dependencies {
<<<<<<< HEAD
  val Scala213 = "2.13.13"
  val Scala3 = "3.3.3"
=======
  val Scala213 = "2.13.14"
  val Scala3 = "3.3.1"
>>>>>>> 80065399
  val Scala2Versions = Seq(Scala213)
  val ScalaVersions = Dependencies.Scala2Versions :+ Dependencies.Scala3

  val AkkaVersion = System.getProperty("override.akka.version", "2.9.3")
  val AkkaVersionInDocs = AkkaVersion.take(3)
  val CassandraVersionInDocs = "4.0"
  // Should be sync with the version of the driver in Alpakka Cassandra
  val CassandraDriverVersion = "4.17.0"
  val DriverVersionInDocs = "4.14"

  val AlpakkaVersion = "8.0.0"
  val AlpakkaVersionInDocs = "8.0"
  // for example
  val AkkaManagementVersion = "1.5.0"

  val Logback = "ch.qos.logback" % "logback-classic" % "1.2.13"

  val reconcilerDependencies = Seq(
    "com.typesafe.akka" %% "akka-actor-testkit-typed" % AkkaVersion % Test,
    "com.typesafe.akka" %% "akka-stream-testkit" % AkkaVersion % Test)

  val akkaTestDeps = Seq(
    "com.typesafe.akka" %% "akka-persistence",
    "com.typesafe.akka" %% "akka-persistence-typed",
    "com.typesafe.akka" %% "akka-persistence-query",
    "com.typesafe.akka" %% "akka-cluster-typed",
    "com.typesafe.akka" %% "akka-actor-testkit-typed",
    "com.typesafe.akka" %% "akka-persistence-tck",
    "com.typesafe.akka" %% "akka-stream-testkit",
    "com.typesafe.akka" %% "akka-multi-node-testkit",
    "com.typesafe.akka" %% "akka-cluster-sharding")

  val akkaPersistenceCassandraDependencies = Seq(
      "com.lightbend.akka" %% "akka-stream-alpakka-cassandra" % AlpakkaVersion,
      "com.typesafe.akka" %% "akka-persistence" % AkkaVersion,
      "com.typesafe.akka" %% "akka-persistence-query" % AkkaVersion,
      "com.typesafe.akka" %% "akka-cluster-tools" % AkkaVersion,
      "com.datastax.oss" % "java-driver-core" % CassandraDriverVersion,
      Logback % Test,
      "org.scalatest" %% "scalatest" % "3.2.18" % Test) ++ akkaTestDeps.map(_ % AkkaVersion % Test)

  val exampleDependencies = Seq(
    Logback,
    "com.typesafe.akka" %% "akka-persistence-typed" % AkkaVersion,
    "com.typesafe.akka" %% "akka-discovery" % AkkaVersion,
    "com.typesafe.akka" %% "akka-serialization-jackson" % AkkaVersion,
    "com.typesafe.akka" %% "akka-cluster-sharding-typed" % AkkaVersion,
    "com.lightbend.akka.management" %% "akka-management" % AkkaManagementVersion,
    "com.lightbend.akka.management" %% "akka-management-cluster-bootstrap" % AkkaManagementVersion,
    "com.lightbend.akka.management" %% "akka-management-cluster-http" % AkkaManagementVersion,
    "com.lightbend.akka.discovery" %% "akka-discovery-kubernetes-api" % AkkaManagementVersion,
    "org.hdrhistogram" % "HdrHistogram" % "2.1.12")

  val dseTestDependencies = Seq(
    "com.datastax.dse" % "dse-java-driver-core" % "2.3.0" % Test,
    "com.typesafe.akka" %% "akka-persistence-tck" % AkkaVersion % Test,
    "com.typesafe.akka" %% "akka-actor-testkit-typed" % AkkaVersion % Test,
    "com.typesafe.akka" %% "akka-stream-testkit" % AkkaVersion % Test,
    Logback % Test)
}<|MERGE_RESOLUTION|>--- conflicted
+++ resolved
@@ -2,13 +2,8 @@
 import Keys._
 
 object Dependencies {
-<<<<<<< HEAD
-  val Scala213 = "2.13.13"
+  val Scala213 = "2.13.14"
   val Scala3 = "3.3.3"
-=======
-  val Scala213 = "2.13.14"
-  val Scala3 = "3.3.1"
->>>>>>> 80065399
   val Scala2Versions = Seq(Scala213)
   val ScalaVersions = Dependencies.Scala2Versions :+ Dependencies.Scala3
 
