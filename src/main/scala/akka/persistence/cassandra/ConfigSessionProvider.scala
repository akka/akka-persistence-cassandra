--- conflicted
+++ resolved
@@ -12,11 +12,7 @@
 import scala.concurrent.Future
 import scala.concurrent.duration._
 import scala.concurrent.duration.FiniteDuration
-import scala.util.Try
-<<<<<<< HEAD
-
-=======
->>>>>>> 62525e2a
+
 import akka.actor.ActorSystem
 import akka.persistence.cassandra.session.CassandraSessionSettings
 import com.datastax.driver.core._
@@ -110,21 +106,13 @@
     }
 
   def clusterBuilder(clusterId: String)(implicit ec: ExecutionContext): Future[Cluster.Builder] = {
-<<<<<<< HEAD
-    val readConsistency: ConsistencyLevel = Try(ConsistencyLevel.valueOf(config.getString("read-consistency"))).getOrElse(QueryOptions.DEFAULT_CONSISTENCY_LEVEL)
-=======
     val sessionSettings: CassandraSessionSettings = CassandraSessionSettings(config)
->>>>>>> 62525e2a
     lookupContactPoints(clusterId).map { cp =>
       val b = Cluster.builder
         .addContactPointsWithPorts(cp.asJava)
         .withPoolingOptions(poolingOptions)
         .withReconnectionPolicy(new ExponentialReconnectionPolicy(1000, reconnectMaxDelay.toMillis))
-<<<<<<< HEAD
-        .withQueryOptions(new QueryOptions().setConsistencyLevel(readConsistency).setFetchSize(fetchSize))
-=======
         .withQueryOptions(new QueryOptions().setConsistencyLevel(sessionSettings.readConsistency).setFetchSize(fetchSize))
->>>>>>> 62525e2a
         .withPort(port)
 
       speculativeExecution match {
